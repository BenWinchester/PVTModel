<<<<<<< HEAD
#!/usr/bin/python3.7
########################################################################################
# __main__.py - The main module for the higher-level PV-T model.
#
# Author: Ben Winchester
# Copyright: Ben Winchester, 2021
########################################################################################

"""
The main module for the PV-T model.

The model is run from here for several runs as determined by command-line arguments.

"""

import os
import sys

from argparse import Namespace
from functools import partial
from logging import Logger
from multiprocessing import Pool
from statistics import mean
from typing import Any, Dict, List, Optional, Set, Tuple

from tqdm import tqdm

from . import argparser

from .__utils__ import (
    BColours,
    COARSE_RUN_RESOLUTION,
    FileType,
    SteadyStateRun,
    fourier_number,
    get_logger,
    INITIAL_CONDITION_PRECISION,
    LOGGER_NAME,
    OperatingMode,
    ProgrammerJudgementFault,
    read_yaml,
    save_data,
    SystemData,
    TemperatureName,
)

from .analysis import analysis

from .pvt_system import index_handler, tank
from .pvt_system.pvt_collector import pvt
from .pvt_system.__main__ import main as pvt_system_main
from .pvt_system.__utils__ import DivergentSolutionError

from .pvt_system.constants import (
    DEFAULT_SYSTEM_TEMPERATURE,
    DENSITY_OF_WATER,
    HEAT_CAPACITY_OF_WATER,
    THERMAL_CONDUCTIVITY_OF_WATER,
    ZERO_CELCIUS_OFFSET,
)
from .pvt_system.process_pvt_system_data import (
    hot_water_tank_from_path,
    pvt_collector_from_path,
)


# Done message:
#   The message to display when a task was successful.
DONE: str = "[   DONE   ]"

# Failed message:
#   The message to display when a task has failed.
FAILED: str = "[  FAILED  ]"

# PVT header string:
#   Text to display when instantiating the PV-T model.
PVT_HEADER_STRING = """

                                       ,
                                       ,
                          ,           ,,,           ,
                           ,,         ,,,         ,,
                            ,,,.     .,,,,      ,,,
                             ,,,,.            ,,,,.
                 ,,.              ,,,,,,,,,,,    ,         .,,.
                    ,,,,,,.   ,,,,,,,,,,,,,,,,,,,   .,,,,,,.
                       ,,,  ,,,,,,,,,,,,,,,,,,,,,,,  ,,,.
                           ,,,,,,,,,,,,,,,,,,,,,,,,,
                          ,,,,,,,,,,,,,,,,,,,,,,,,,,,
           .,,,,,,,,,,,,  ,,,,,,,,,.,.,,,,,,,,,,,,,,,  ,,,,,,,,,,,,,

               _    _ ______       _______ _____                 _
              | |  | |  ____|   /\\|__   __|  __ \\               | |
              | |__| | |__     /  \\  | |  | |__) |_ _ _ __   ___| |
              |  __  |  __|   / /\\ \\ | |  |  ___/ _` | '_ \\ / _ \\ |
              | |  | | |____ / ____ \\| |  | |  | (_| | | | |  __/ |
              |_|  |_|______/_/    \\_\\_|  |_|   \\__,_|_| |_|\\___|_|


                    Hybrid Electric And Thermal Panel Model
                      Copyright Benedict Winchester, 2021

              For more information, contact Benedict Winchester at
                         benedict.winchester@gmail.com

"""


def _get_system_fourier_numbers(
    hot_water_tank: Optional[tank.Tank], pvt_collector: pvt.PVT, resolution: float
) -> Dict[TemperatureName, float]:
    """
    Determine the Fourier numbers of the various system components.

    :param hot_water_tank:
        A :class:`tank.Tank` instance representing the hot-water tank in the system.

    :param pvt_collector:
        A :class:`pvt.PVT` instance representing the PVT panel being modelled.

    :param resolution:
        The resolution being used for the model.

    :return:
        The Fourier coefficients for the various components being modelled.

    """

    # Determine the Fourier coefficients of the panel's layers.
    fourier_number_map: Dict[TemperatureName, float] = dict()
    if pvt_collector.glass is not None:
        fourier_number_map[TemperatureName.glass] = "{:.4g}".format(
            fourier_number(
                pvt_collector.glass.thickness,
                pvt_collector.glass.conductivity,
                pvt_collector.glass.density,
                pvt_collector.glass.heat_capacity,
                resolution,
            )
        )
    if pvt_collector.pv is not None:
        fourier_number_map[TemperatureName.pv] = "{:.4g}".format(
            fourier_number(
                pvt_collector.pv.thickness,
                pvt_collector.pv.conductivity,
                pvt_collector.pv.density,
                pvt_collector.pv.heat_capacity,
                resolution,
            )
        )
        fourier_number_map[TemperatureName.absorber] = "{:.4g}".format(
            fourier_number(
                pvt_collector.absorber.thickness,
                pvt_collector.absorber.conductivity,
                pvt_collector.absorber.density,
                pvt_collector.absorber.heat_capacity,
                resolution,
            )
        )
        fourier_number_map[TemperatureName.htf] = "{:.4g}".format(
            fourier_number(
                pvt_collector.absorber.inner_pipe_diameter,
                THERMAL_CONDUCTIVITY_OF_WATER,
                DENSITY_OF_WATER,
                pvt_collector.absorber.htf_heat_capacity,
                resolution,
            )
        )
    if hot_water_tank is not None:
        fourier_number_map[TemperatureName.tank] = "{:.4g}".format(
            fourier_number(
                hot_water_tank.diameter,
                THERMAL_CONDUCTIVITY_OF_WATER,
                DENSITY_OF_WATER,
                HEAT_CAPACITY_OF_WATER,
                resolution,
            )
        )

    return fourier_number_map


def _calculate_and_print_fourier_numbers(
    hot_water_tank: Optional[tank.Tank],
    logger: Logger,
    parsed_args: Namespace,
    pvt_collector: pvt.PVT,
) -> None:
    """
    Determines, prints, and logs the various Fourier numbers.

    :param hot_water_tank:
        A :class:`tank.Tank` instance representing the hot-water tank being modelled.

    :param logger:
        The logger being used for the run.

    :param parsed_args:
        The parsed commnand-line arguments.

    :param pvt_collector:
        The pvt panel, represented as a :class:`pvt_collector.pvt.PVT` instance.

    """

    # Determine the Fourier numbers.
    fourier_number_map = _get_system_fourier_numbers(
        hot_water_tank, pvt_collector, parsed_args.resolution
    )

    logger.info(
        "Fourier numbers determined:\n%s\n%s",
        "|".join(
            [
                " {}{}".format(
                    key.name,
                    " "
                    * (
                        max(
                            [len(key.name) for key in fourier_number_map]
                            + [len(str(value)) for value in fourier_number_map.values()]
                        )
                        - len(key.name)
                        + 1
                    ),
                )
                for key in fourier_number_map
            ]
        ),
        "|".join(
            [
                " {}{}".format(
                    value,
                    " "
                    * (
                        max(
                            [len(key.name) for key in fourier_number_map]
                            + [len(str(value)) for value in fourier_number_map.values()]
                        )
                        - len(str(value))
                        + 1
                    ),
                )
                for value in fourier_number_map.values()
            ]
        ),
    )
    print(
        "Fourier numbers determined:\n{}\n{}".format(
            "|".join(
                [
                    " {}{}".format(
                        key.name,
                        " "
                        * (
                            max(
                                [len(key.name) for key in fourier_number_map]
                                + [
                                    len(str(value))
                                    for value in fourier_number_map.values()
                                ]
                            )
                            - len(key.name)
                            + 1
                        ),
                    )
                    for key in fourier_number_map
                ]
            ),
            "|".join(
                [
                    " {}{}".format(
                        value,
                        " "
                        * (
                            max(
                                [len(key.name) for key in fourier_number_map]
                                + [
                                    len(str(value))
                                    for value in fourier_number_map.values()
                                ]
                            )
                            - len(str(value))
                            + 1
                        ),
                    )
                    for value in fourier_number_map.values()
                ]
            ),
        )
    )


def _determine_consistent_conditions(
    number_of_pipes: int,
    layers: Set[TemperatureName],
    logger: Logger,
    operating_mode: OperatingMode,
    parsed_args: Namespace,
    pvt_collector: pvt.PVT,
    *,
    override_ambient_temperature: Optional[float] = None,
    override_collector_input_temperature: Optional[float] = None,
    override_irradiance: Optional[float] = None,
    override_mass_flow_rate: Optional[float] = None,
    override_wind_speed: Optional[float] = None,
    resolution: int = COARSE_RUN_RESOLUTION,
    run_depth: int = 1,
    running_system_temperature_vector: Optional[List[float]] = None,
) -> Tuple[Optional[List[float]], Dict[float, SystemData]]:
    """
    Determines the initial system temperatures for the run.

    This function is called recursively until the temperature vector outputted by the
    system is consistent within some error given by the
    :module:`INITIAL_CONDITION_PRECISION` variable.

    :param number_of_pipes:
        The number of pipes on the base of the hot-water absorber.

    :param layers:
        The layer being used for the run.

    :param logger:
        The logger for the run.

    :param operating_mode:
        The operating mode for the run.

    :param parsed_args:
        The parsed command-line arguments.

    :param pvt_collector:
        The :class:`pvt.PVT` instance representing the pvt panel being modelled.

    :param override_ambient_tempearture:
        If specified, this can be used as a value to override the weather forecaster's
        inbuilt ambient temperature.

    :param override_mass_flow_rate:
        If specified, this can be used as a value to override the collector input file's
        default mass-flow rate.

    :param resolution:
        The resolution for the run, measured in seconds.

    :param run_depth:
        The depth of the recursion.

    :param running_system_temperature_vector:
        The current vector for the system temperatures, used to commence a run and
        compare with the previous run.

    :return:
        A `tuple` containing:
        - the initial system temperature which fits within the desired resolution, if
          applicable, else `None`;
        - the system data from the sun which satisfies the desired consistency.

    """

    # Fetch the initial temperature conditions if not passed in:
    if running_system_temperature_vector is None:
        if operating_mode.coupled:
            running_system_temperature_vector = [
                DEFAULT_SYSTEM_TEMPERATURE
            ] * index_handler.num_temperatures(pvt_collector)
        else:
            running_system_temperature_vector = [DEFAULT_SYSTEM_TEMPERATURE] * (
                index_handler.num_temperatures(pvt_collector) - 3
            )

    # Call the model to generate the output of the run.
    logger.info("Running the model. Run number %s.", run_depth)
    final_temperature_vector, system_data = pvt_system_main(
        parsed_args.average_irradiance,
        parsed_args.cloud_efficacy_factor,
        parsed_args.disable_logging,
        parsed_args.exchanger_data_file,
        parsed_args.initial_month,
        running_system_temperature_vector,
        layers,
        parsed_args.location,
        operating_mode,
        parsed_args.portion_covered,
        parsed_args.pvt_data_file,
        resolution,
        not parsed_args.skip_2d_output,
        parsed_args.tank_data_file,
        parsed_args.use_pvgis,
        parsed_args.verbose,
        parsed_args.x_resolution,
        parsed_args.y_resolution,
        days=parsed_args.days,
        minutes=parsed_args.minutes,
        months=parsed_args.months,
        override_ambient_temperature=override_ambient_temperature,
        override_collector_input_temperature=override_collector_input_temperature,
        override_irradiance=override_irradiance,
        override_mass_flow_rate=override_mass_flow_rate
        if override_mass_flow_rate is not None
        else parsed_args.mass_flow_rate,
        override_wind_speed=override_wind_speed,
        run_number=run_depth,
        start_time=parsed_args.start_time,
    )

    # If in verbose mode, output average, min, and max temperatures.
    if parsed_args.verbose:
        _determine_and_print_average_temperatures(logger, parsed_args, system_data)

    # If all the temperatures are within the desired limit, return the temperatures.
    if all(
        abs(final_temperature_vector - running_system_temperature_vector)
        <= INITIAL_CONDITION_PRECISION
    ):
        logger.info(
            "Initial temperatures consistent. Max difference: %sK",
            max(abs(final_temperature_vector - running_system_temperature_vector)),
        )
        return final_temperature_vector.tolist(), system_data

    if operating_mode.decoupled:
        logger.info("Steady-state run determined at convergence precision.")
        return final_temperature_vector.tolist(), system_data

    logger.info(
        "Initial temperatures not consistent. Max difference: %sK",
        max(abs(final_temperature_vector - running_system_temperature_vector)),
    )
    # Otherwise, call the method recursively.
    return _determine_consistent_conditions(
        number_of_pipes,
        layers,
        logger,
        operating_mode,
        parsed_args,
        pvt_collector,
        override_ambient_temperature=override_ambient_temperature,
        override_collector_input_temperature=override_collector_input_temperature,
        override_irradiance=override_irradiance,
        override_mass_flow_rate=override_mass_flow_rate
        if override_mass_flow_rate is not None
        else parsed_args.mass_flow_rate,
        override_wind_speed=override_wind_speed,
        resolution=resolution,
        run_depth=run_depth + 1,
        running_system_temperature_vector=final_temperature_vector.tolist(),
    )


def _multiprocessing_determine_consistent_conditions(
    steady_state_run: SteadyStateRun,
    *,
    number_of_pipes: int,
    layers: Set[TemperatureName],
    logger: Logger,
    operating_mode: OperatingMode,
    parsed_args: Namespace,
    pvt_collector: pvt.PVT,
) -> Dict[float, SystemData]:
    """
    Wrapper function around `determine_consistent_conditions` to enable multi-processing

    In order for multi-processing to occur, arguments need to be processed in such a way
    that the _determine_consistent_conditions function can be called using a single
    entry from a steady-state data file.

    :param steady_state_entry:
        A data entry from the steady-state data file.

    :param number_of_pipes:
        The number of pipes on the base of the hot-water absorber.

    :param layers:
        The layer being used for the run.

    :param logger:
        The logger for the run.

    :param operating_mode:
        The operating mode for the run.

    :param parsed_args:
        The parsed command-line arguments.

    :param pvt_collector:
        The :class:`pvt.PVT` instance representing the pvt panel being modelled.

    :return:
        The result of the function call to `_determine_consistent_conditions`.

    """

    _, system_data_entry = _determine_consistent_conditions(
        number_of_pipes,
        layers,
        logger,
        operating_mode,
        parsed_args,
        pvt_collector,
        override_ambient_temperature=steady_state_run.ambient_temperature,
        override_collector_input_temperature=steady_state_run.collector_input_temperature
        + ZERO_CELCIUS_OFFSET,
        override_irradiance=steady_state_run.irradiance,
        override_mass_flow_rate=steady_state_run.mass_flow_rate,
        override_wind_speed=steady_state_run.wind_speed,
    )

    return system_data_entry


def _determine_and_print_average_temperatures(
    logger: Logger, parsed_args: Namespace, system_data: Dict[float, SystemData]
) -> None:
    """
    Determines and prints information about the system temperatures.

    The average, minimum, and maximum temperatures of the various components are
    outputted to the console and the logs.

    :param logger:
        The logger used for the run.

    :param parsed_args:
        The parsed command-line arguments.

    :param system_data:
        The system data ouputted by the run.

    """

    def _print_temperature_info(
        average_temperature_map: Dict[str, float],
        logger: Logger,
        maximum_temperature_map: Dict[str, float],
        minimum_temperature_map: Dict[str, float],
        verbose_mode: bool = False,
    ) -> None:
        """
        Prints out the average temperatures to the console and logger.

        :param average_temperature_map:
            A mapping between temperature name, as a `str`, and the average temperature for
            the run.

        :param logger:
            The logger used.

        :param maximum_temperature_run:
            A mapping between temperature name, as a `str`, and the maximum temperature for
            the run.

        :param minimum_temperature_run:
            A mapping between temperature name, as a `str`, and the minimum temperature for
            the run.

        :param verbose_mode:
            If True, then colouring will be done of the output to indicate that it is
            verbose-mode specific.

        """

        logger.info(
            "Average temperatures for the run in degC:\n%s\n%s",
            "|".join(
                [
                    " {}{}".format(
                        key,
                        " "
                        * (
                            max([len(key) for key in average_temperature_map])
                            - len(key)
                            + 1
                        ),
                    )
                    for key in average_temperature_map
                ]
            ),
            "|".join(
                [
                    " {}{}".format(
                        value,
                        " "
                        * (
                            max([len(key) for key in average_temperature_map])
                            - len(str(value))
                            + 1
                        ),
                    )
                    for value in average_temperature_map.values()
                ]
            ),
        )
        print(
            "{}Average temperatures for the run in degC:\n{}\n{}{}".format(
                BColours.OKTEAL if verbose_mode else "",
                "|".join(
                    [
                        " {}{}".format(
                            key,
                            " "
                            * (
                                max([len(key) for key in average_temperature_map])
                                - len(key)
                                + 1
                            ),
                        )
                        for key in average_temperature_map
                    ]
                ),
                "|".join(
                    [
                        " {}{}".format(
                            value,
                            " "
                            * (
                                max([len(key) for key in average_temperature_map])
                                - len(str(value))
                                + 1
                            ),
                        )
                        for value in average_temperature_map.values()
                    ]
                ),
                BColours.ENDC,
            )
        )

        logger.info(
            "Maximum temperatures for the run in degC:\n%s\n%s",
            "|".join(
                [
                    " {}{}".format(
                        key,
                        " "
                        * (
                            max([len(key) for key in maximum_temperature_map])
                            - len(key)
                            + 1
                        ),
                    )
                    for key in maximum_temperature_map
                ]
            ),
            "|".join(
                [
                    " {}{}".format(
                        value,
                        " "
                        * (
                            max([len(key) for key in maximum_temperature_map])
                            - len(str(value))
                            + 1
                        ),
                    )
                    for value in maximum_temperature_map.values()
                ]
            ),
        )
        print(
            "{}Maximum temperatures for the run in degC:\n{}\n{}{}".format(
                BColours.OKTEAL if verbose_mode else "",
                "|".join(
                    [
                        " {}{}".format(
                            key,
                            " "
                            * (
                                max([len(key) for key in maximum_temperature_map])
                                - len(key)
                                + 1
                            ),
                        )
                        for key in maximum_temperature_map
                    ]
                ),
                "|".join(
                    [
                        " {}{}".format(
                            value,
                            " "
                            * (
                                max([len(key) for key in maximum_temperature_map])
                                - len(str(value))
                                + 1
                            ),
                        )
                        for value in maximum_temperature_map.values()
                    ]
                ),
                BColours.ENDC,
            )
        )

        logger.info(
            "Minimum temperatures for the run in degC:\n%s\n%s",
            "|".join(
                [
                    " {}{}".format(
                        key,
                        " "
                        * (
                            max([len(key) for key in minimum_temperature_map])
                            - len(key)
                            + 1
                        ),
                    )
                    for key in minimum_temperature_map
                ]
            ),
            "|".join(
                [
                    " {}{}".format(
                        value,
                        " "
                        * (
                            max([len(key) for key in minimum_temperature_map])
                            - len(str(value))
                            + 1
                        ),
                    )
                    for value in minimum_temperature_map.values()
                ]
            ),
        )
        print(
            "{}Minimum temperatures for the run in degC:\n{}\n{}{}".format(
                BColours.OKTEAL if verbose_mode else "",
                "|".join(
                    [
                        " {}{}".format(
                            key,
                            " "
                            * (
                                max([len(key) for key in minimum_temperature_map])
                                - len(key)
                                + 1
                            ),
                        )
                        for key in minimum_temperature_map
                    ]
                ),
                "|".join(
                    [
                        " {}{}".format(
                            value,
                            " "
                            * (
                                max([len(key) for key in minimum_temperature_map])
                                - len(str(value))
                                + 1
                            ),
                        )
                        for value in minimum_temperature_map.values()
                    ]
                ),
                BColours.ENDC,
            )
        )

    # Determine the average, minimum, and maximum temperatures.
    average_temperature_map = {
        "pv": round(mean({entry.pv_temperature for entry in system_data.values()}), 3),
        "absorber": round(
            mean({entry.absorber_temperature for entry in system_data.values()}), 3
        ),
        "htf": round(
            mean({entry.bulk_water_temperature for entry in system_data.values()}),
            3,
        ),
    }
    maximum_temperature_map = {
        "pv": max({round(entry.pv_temperature, 3) for entry in system_data.values()}),
        "absorber": max(
            {round(entry.absorber_temperature, 3) for entry in system_data.values()}
        ),
        "htf": max(
            {round(entry.bulk_water_temperature, 3) for entry in system_data.values()}
        ),
    }
    minimum_temperature_map = {
        "pv": min({round(entry.pv_temperature, 3) for entry in system_data.values()}),
        "absorber": min(
            {round(entry.absorber_temperature, 3) for entry in system_data.values()}
        ),
        "htf": min(
            {round(entry.bulk_water_temperature, 3) for entry in system_data.values()}
        ),
    }

    if "dg" in parsed_args.layers:
        average_temperature_map["upper_glass"] = round(
            mean({entry.upper_glass_temperature for entry in system_data.values()}), 3  # type: ignore
        )
        maximum_temperature_map["upper_glass"] = max(
            {round(entry.upper_glass_temperature, 3) for entry in system_data.values()}  # type: ignore
        )
        minimum_temperature_map["upper_glass"] = min(
            {round(entry.upper_glass_temperature, 3) for entry in system_data.values()}  # type: ignore
        )

    if "g" in parsed_args.layers:
        average_temperature_map["glass"] = round(
            mean({entry.glass_temperature for entry in system_data.values()}), 3  # type: ignore
        )
        maximum_temperature_map["glass"] = max(
            {round(entry.glass_temperature, 3) for entry in system_data.values()}  # type: ignore
        )
        minimum_temperature_map["glass"] = min(
            {round(entry.glass_temperature, 3) for entry in system_data.values()}  # type: ignore
        )

    if not parsed_args.decoupled:
        average_temperature_map["tank"] = round(
            mean({entry.tank_temperature for entry in system_data.values()}), 3  # type: ignore
        )
        maximum_temperature_map["tank"] = max(
            {round(entry.tank_temperature, 3) for entry in system_data.values()}  # type: ignore
        )
        minimum_temperature_map["tank"] = min(
            {round(entry.tank_temperature, 3) for entry in system_data.values()}  # type: ignore
        )

    # Print these out to the console.
    logger.info("Average, minimum, and maximum temperatures determined.")
    _print_temperature_info(
        average_temperature_map,
        logger,
        maximum_temperature_map,
        minimum_temperature_map,
        True,
    )


def main(args) -> None:  # pylint: disable=too-many-branches
    """
    The main module for the code.

    :param args:
        The command-line arguments passed into the component.

    """

    # Print the header string.
    print(PVT_HEADER_STRING)

    # Parse the arguments passed in.
    parsed_args = argparser.parse_args(args)

    # Initialise logging.
    logger = get_logger(parsed_args.disable_logging, LOGGER_NAME, parsed_args.verbose)
    logger.info(
        "%s PVT model instantiated. %s\nCommand: %s", "=" * 20, "=" * 20, " ".join(args)
    )
    print(
        "HEAT model of a hybrid PV-T collector instantiated{}.".format(
            f"{BColours.OKTEAL} in verbose mode{BColours.ENDC}"
            if parsed_args.verbose
            else ""
        )
    )

    print(
        "Verifying input information and arguments {}    ".format(
            "." * 21,
        ),
        end="",
    )
    try:
        # Validate the CLI arguments.
        layers = argparser.check_args(
            parsed_args,
            logger,
            read_yaml(parsed_args.pvt_data_file)["absorber"]["number_of_pipes"],
        )
    except argparser.ArgumentMismatchError:
        print(FAILED)
        raise
    print(DONE)

    # Parse the PVT system information and generate a PVT panel based on the args for
    # use in Fourier-number calculations.
    pvt_collector = pvt_collector_from_path(
        layers,
        logger,
        parsed_args.mass_flow_rate,
        parsed_args.portion_covered,
        parsed_args.pvt_data_file,
        parsed_args.x_resolution,
        parsed_args.y_resolution,
    )
    logger.debug(
        "PV-T panel elements:\n  %s",
        "\n  ".join(
            [
                f"{element_coordinates}: {element}"
                for element_coordinates, element in pvt_collector.elements.items()
            ]
        ),
    )

    if os.path.isfile(f"{parsed_args.output}.yaml"):
        logger.info("The output YAML file specified already exists. Moving...")
        os.rename(f"{parsed_args.output}.yaml", f"{parsed_args.output}.yaml.1")
        logger.info("Output file successfully moved.")
    if os.path.isfile(f"{parsed_args.output}.json"):
        logger.info("The output YAML file specified already exists. Moving...")
        os.rename(f"{parsed_args.output}.json", f"{parsed_args.output}.json.1")
        logger.info("Output file successfully moved.")

    # Instantiate a hot-water tank instance based on the data.
    if parsed_args.decoupled:
        hot_water_tank: Optional[tank.Tank] = None
    else:
        hot_water_tank = hot_water_tank_from_path(parsed_args.tank_data_file)

    logger.debug(
        "PVT system information successfully parsed:\n%s\n%s",
        str(pvt_collector),
        str(hot_water_tank) if hot_water_tank is not None else "NO HOT-WATER TANK",
    )

    # Determine the Fourier number for the PV-T panel.
    logger.info("Beginning Fourier number calculation.")
    _calculate_and_print_fourier_numbers(
        hot_water_tank, logger, parsed_args, pvt_collector
    )

    # Determine the operating mode of the system.
    operating_mode = OperatingMode(not parsed_args.decoupled, parsed_args.dynamic)

    if operating_mode.dynamic:
        logger.info(
            "Running a dynamic and %scoupled system.",
            "de" if operating_mode.decoupled else "",
        )
        print(
            "{}Running a dynamic and {}coupled system.{}".format(
                BColours.OKGREEN,
                "de" if operating_mode.decoupled else "",
                BColours.ENDC,
            )
        )

        if operating_mode.coupled:
            # The initial system conditions for the run need to be determined so that
            # they match up at the start and end of the time period being modelled,
            # i.e., so that there is no transient in the data.

            # Iterate to determine the initial conditions for the run at a rough
            # resolution.
            logger.info(
                "Determining consistent initial conditions at coarse resolution."
            )
            print(
                "Determining consistent initial conditions via successive runs at "
                f"{COARSE_RUN_RESOLUTION}s resolution."
            )

            initial_system_temperature_vector, _ = _determine_consistent_conditions(
                pvt_collector.absorber.number_of_pipes,
                layers,
                logger,
                operating_mode,
                parsed_args,
                pvt_collector,
            )
            logger.info(
                "Consistent initial conditions determined at coarse resolution."
            )

            # Run again at a fine resolution to better determine the initial conditions.
            print(
                "Rough initial conditions determined at coarse resolution, refining via "
                f"successive runs at CLI resolution of {parsed_args.resolution}s."
            )
            initial_system_temperature_vector, _ = _determine_consistent_conditions(
                pvt_collector.absorber.number_of_pipes,
                layers,
                logger,
                operating_mode,
                parsed_args,
                pvt_collector,
                resolution=parsed_args.resolution,
                running_system_temperature_vector=initial_system_temperature_vector,
            )
            if initial_system_temperature_vector is None:
                raise ProgrammerJudgementFault(
                    "{}The initial system conditions were not returned as ".format(
                        BColours.FAIL
                    )
                    + "expected when performing a coupled run.{}".format(BColours.ENDC)
                )
            logger.info(
                "Initial system temperatures successfully determined to %sK precision.",
                INITIAL_CONDITION_PRECISION,
            )
            print(
                f"Initial conditions determined to {INITIAL_CONDITION_PRECISION}K precision."
            )

        else:
            # In the case of a decoupled and dynamic model, usually a step change is
            # being modelled. In these instances, the system is run for some time,
            # determined by the data fed in, and the initial conditions can simply be
            # taken as the default conditions.
            initial_system_temperature_vector = [DEFAULT_SYSTEM_TEMPERATURE] * (
                index_handler.num_temperatures(pvt_collector) - 3
            )

        logger.info(
            "Running the model at the CLI resolution of %ss.", parsed_args.resolution
        )
        print(
            f"Running the model at the high CLI resolution of {parsed_args.resolution}s."
        )
        # Run the model at this higher resolution.
        _, system_data = pvt_system_main(
            parsed_args.average_irradiance,
            parsed_args.cloud_efficacy_factor,
            parsed_args.disable_logging,
            parsed_args.exchanger_data_file,
            parsed_args.initial_month,
            initial_system_temperature_vector,
            layers,
            parsed_args.location,
            operating_mode,
            parsed_args.portion_covered,
            parsed_args.pvt_data_file,
            parsed_args.resolution,
            not parsed_args.skip_2d_output,
            parsed_args.tank_data_file,
            parsed_args.use_pvgis,
            parsed_args.verbose,
            parsed_args.x_resolution,
            parsed_args.y_resolution,
            days=parsed_args.days,
            minutes=parsed_args.minutes,
            months=parsed_args.months,
            override_ambient_temperature=parsed_args.ambient_temperature,
            override_collector_input_temperature=parsed_args.collector_input_temperature,
            override_irradiance=parsed_args.solar_irradiance,
            override_mass_flow_rate=parsed_args.mass_flow_rate,
            override_wind_speed=parsed_args.wind_speed,
            run_number=1,
            start_time=parsed_args.start_time,
        )

    elif operating_mode.decoupled and operating_mode.steady_state:
        logger.info("Running a steady-state and decoupled system.")
        print(
            f"{BColours.OKGREEN}"
            "Running a steady-state and decoupled system."
            f"{BColours.ENDC}"
        )
        # Set up a holder for information about the system.
        system_data = dict()

        if parsed_args.steady_state_data_file is not None:
            # If specified, parse the steady-state data file.
            steady_state_runs = [
                SteadyStateRun.from_data(entry)
                for entry in read_yaml(parsed_args.steady_state_data_file)
            ]

            for steady_state_run in steady_state_runs:
                if parsed_args.ambient_temperature is not None:
                    steady_state_run.ambient_temperature = (
                        parsed_args.ambient_temperature
                    )
                if parsed_args.collector_input_temperature is not None:
                    steady_state_run.collector_input_temperature = (
                        parsed_args.collector_input_temperature
                    )
                if parsed_args.solar_irradiance is not None:
                    steady_state_run.irradiance = parsed_args.solar_irradiance
                if parsed_args.wind_speed is not None:
                    steady_state_run.wind_speed = parsed_args.wind_speed

            logger.info(
                "%s run%s will be attempted based on the input data file.",
                len(steady_state_runs),
                "s" if len(steady_state_runs) > 1 else "",
            )
            print(
                f"{BColours.OKGREEN}"
                + "{} run{} will be attempted based on the ".format(
                    len(steady_state_runs), "s" if len(steady_state_runs) > 1 else ""
                )
                + f"information in {parsed_args.steady_state_data_file}."
                + f"{BColours.ENDC}"
            )

            # with Pool(8) as worker_pool:
            #     logger.info(
            #         "A multi-process worker pool will be used to parallelise the task."
            #     )
            #     multi_processing_output = worker_pool.map(
            #         partial(
            #             _multiprocessing_determine_consistent_conditions,
            #             number_of_pipes=pvt_collector.absorber.number_of_pipes,
            #             layers=layers,
            #             logger=logger,
            #             operating_mode=operating_mode,
            #             parsed_args=parsed_args,
            #             pvt_collector=pvt_collector,
            #         ),
            #         steady_state_runs
            #     )
            #     logger.info("Multi-process worker pool successfully completed.")

            for run_number, steady_state_run in enumerate(
                tqdm(steady_state_runs, desc="steady state runs", unit="run"), 1
            ):
                logger.info(
                    "Carrying out steady-state run %s of %s.",
                    run_number,
                    len(steady_state_runs),
                )
                try:
                    output = _multiprocessing_determine_consistent_conditions(
                        steady_state_run,
                        number_of_pipes=pvt_collector.absorber.number_of_pipes,
                        layers=layers,
                        logger=logger,
                        operating_mode=operating_mode,
                        parsed_args=parsed_args,
                        pvt_collector=pvt_collector,
                    )
                except RecursionError as e:
                    logger.error(
                        "Recursion error processing steady state run.\nRun: %s\nMsg: %s",
                        steady_state_run,
                        str(e),
                    )
                    continue
                except DivergentSolutionError as e:
                    logger.error(
                        "A divergent solution occurred - have you considered the "
                        "difference between Celcius and Kelvin in all your units, "
                        "especially override CLI units. Consider checking this before "
                        "investigating further.\nRun attempted: %s\nError: %s",
                        steady_state_run,
                        str(e),
                    )
                    continue

                for key, value in output.items():
                    system_data[f"run_{run_number}_T_in_{key}degC"] = value

        else:
            raise ProgrammerJudgementFault(
                "Steady-state data must be specified with a JSON data file."
            )
    else:
        raise ProgrammerJudgementFault(
            "The system needs to either be run in steady-state or dynamic modes, with "
            "either `--steady-state` or `--dynamic` specified on the CLI."
        )

    # Save the data ouputted by the model.
    logger.info("Saving output data to: %s.json.", parsed_args.output)
    save_data(FileType.JSON, logger, operating_mode, parsed_args.output, system_data)
    print(f"Model output successfully saved to {parsed_args.output}.json.")

    # If in verbose mode, output average, min, and max temperatures.
    if parsed_args.verbose:
        _determine_and_print_average_temperatures(logger, parsed_args, system_data)

    if parsed_args.skip_analysis:
        logger.info("Analysis will be skippted.")
        print("Skipping analysis. This can be run manually later.")
    else:
        # Conduct analysis of the data.
        logger.info("Conducting analysis.")
        print("Conducting analysis.")
        analysis.analyse(f"{parsed_args.output}.json")  # type: ignore
        print("Analysis complete. Figures can be found in `./figures`.")
        logger.info("Analysis complete.")

    logger.info("Exiting.")


if __name__ == "__main__":
    try:
        main(sys.argv[1:])
    except DivergentSolutionError:
        print(
            "A divergent solution occurred - have you considered the difference "
            "between Celcius and Kelvin in all your units, especially override CLI "
            "units. Consider checking this before investigating further."
        )
    except Exception:
        print("An exception occured. See /logs for details.")
        raise
=======
#!/usr/bin/python3.7
########################################################################################
# __main__.py - The main module for the higher-level PV-T model.
#
# Author: Ben Winchester
# Copyright: Ben Winchester, 2021
########################################################################################

"""
The main module for the PV-T model.

The model is run from here for several runs as determined by command-line arguments.

"""

import os
import sys

from argparse import Namespace
from functools import partial
from logging import Logger
from multiprocessing import Pool
from statistics import mean
from typing import Any, Dict, List, Optional, Set, Tuple

from tqdm import tqdm

from . import argparser

from .__utils__ import (
    BColours,
    COARSE_RUN_RESOLUTION,
    FileType,
    SteadyStateRun,
    fourier_number,
    get_logger,
    INITIAL_CONDITION_PRECISION,
    LOGGER_NAME,
    OperatingMode,
    ProgrammerJudgementFault,
    read_yaml,
    save_data,
    SystemData,
    TemperatureName,
)

from .analysis import analysis

from .pvt_system import index_handler, tank
from .pvt_system.pvt_collector import pvt
from .pvt_system.__main__ import main as pvt_system_main
from .pvt_system.__utils__ import DivergentSolutionError

from .pvt_system.constants import (
    DEFAULT_SYSTEM_TEMPERATURE,
    DENSITY_OF_WATER,
    HEAT_CAPACITY_OF_WATER,
    THERMAL_CONDUCTIVITY_OF_WATER,
    ZERO_CELCIUS_OFFSET,
)
from .pvt_system.process_pvt_system_data import (
    hot_water_tank_from_path,
    pvt_collector_from_path,
)


# Done message:
#   The message to display when a task was successful.
DONE: str = "[   DONE   ]"

# Failed message:
#   The message to display when a task has failed.
FAILED: str = "[  FAILED  ]"

# PVT header string:
#   Text to display when instantiating the PV-T model.
PVT_HEADER_STRING = """

                                       ,
                                       ,
                          ,           ,,,           ,
                           ,,         ,,,         ,,
                            ,,,.     .,,,,      ,,,
                             ,,,,.            ,,,,.
                 ,,.              ,,,,,,,,,,,    ,         .,,.
                    ,,,,,,.   ,,,,,,,,,,,,,,,,,,,   .,,,,,,.
                       ,,,  ,,,,,,,,,,,,,,,,,,,,,,,  ,,,.
                           ,,,,,,,,,,,,,,,,,,,,,,,,,
                          ,,,,,,,,,,,,,,,,,,,,,,,,,,,
           .,,,,,,,,,,,,  ,,,,,,,,,.,.,,,,,,,,,,,,,,,  ,,,,,,,,,,,,,

               _    _ ______       _______ _____                 _
              | |  | |  ____|   /\\|__   __|  __ \\               | |
              | |__| | |__     /  \\  | |  | |__) |_ _ _ __   ___| |
              |  __  |  __|   / /\\ \\ | |  |  ___/ _` | '_ \\ / _ \\ |
              | |  | | |____ / ____ \\| |  | |  | (_| | | | |  __/ |
              |_|  |_|______/_/    \\_\\_|  |_|   \\__,_|_| |_|\\___|_|


                    Hybrid Electric And Thermal Panel Model
                      Copyright Benedict Winchester, 2021

              For more information, contact Benedict Winchester at
                         benedict.winchester@gmail.com

"""


def _get_system_fourier_numbers(
    hot_water_tank: Optional[tank.Tank], pvt_collector: pvt.PVT, resolution: float
) -> Dict[TemperatureName, float]:
    """
    Determine the Fourier numbers of the various system components.

    :param hot_water_tank:
        A :class:`tank.Tank` instance representing the hot-water tank in the system.

    :param pvt_collector:
        A :class:`pvt.PVT` instance representing the PVT panel being modelled.

    :param resolution:
        The resolution being used for the model.

    :return:
        The Fourier coefficients for the various components being modelled.

    """

    # Determine the Fourier coefficients of the panel's layers.
    fourier_number_map: Dict[TemperatureName, float] = dict()
    if pvt_collector.glass is not None:
        fourier_number_map[TemperatureName.glass] = "{:.4g}".format(
            fourier_number(
                pvt_collector.glass.thickness,
                pvt_collector.glass.conductivity,
                pvt_collector.glass.density,
                pvt_collector.glass.heat_capacity,
                resolution,
            )
        )
    if pvt_collector.pv is not None:
        fourier_number_map[TemperatureName.pv] = "{:.4g}".format(
            fourier_number(
                pvt_collector.pv.thickness,
                pvt_collector.pv.conductivity,
                pvt_collector.pv.density,
                pvt_collector.pv.heat_capacity,
                resolution,
            )
        )
        fourier_number_map[TemperatureName.absorber] = "{:.4g}".format(
            fourier_number(
                pvt_collector.absorber.thickness,
                pvt_collector.absorber.conductivity,
                pvt_collector.absorber.density,
                pvt_collector.absorber.heat_capacity,
                resolution,
            )
        )
        fourier_number_map[TemperatureName.htf] = "{:.4g}".format(
            fourier_number(
                pvt_collector.absorber.inner_pipe_diameter,
                THERMAL_CONDUCTIVITY_OF_WATER,
                DENSITY_OF_WATER,
                pvt_collector.absorber.htf_heat_capacity,
                resolution,
            )
        )
    if hot_water_tank is not None:
        fourier_number_map[TemperatureName.tank] = "{:.4g}".format(
            fourier_number(
                hot_water_tank.diameter,
                THERMAL_CONDUCTIVITY_OF_WATER,
                DENSITY_OF_WATER,
                HEAT_CAPACITY_OF_WATER,
                resolution,
            )
        )

    return fourier_number_map


def _calculate_and_print_fourier_numbers(
    hot_water_tank: Optional[tank.Tank],
    logger: Logger,
    parsed_args: Namespace,
    pvt_collector: pvt.PVT,
) -> None:
    """
    Determines, prints, and logs the various Fourier numbers.

    :param hot_water_tank:
        A :class:`tank.Tank` instance representing the hot-water tank being modelled.

    :param logger:
        The logger being used for the run.

    :param parsed_args:
        The parsed commnand-line arguments.

    :param pvt_collector:
        The pvt panel, represented as a :class:`pvt_collector.pvt.PVT` instance.

    """

    # Determine the Fourier numbers.
    fourier_number_map = _get_system_fourier_numbers(
        hot_water_tank, pvt_collector, parsed_args.resolution
    )

    logger.info(
        "Fourier numbers determined:\n%s\n%s",
        "|".join(
            [
                " {}{}".format(
                    key.name,
                    " "
                    * (
                        max(
                            [len(key.name) for key in fourier_number_map]
                            + [len(str(value)) for value in fourier_number_map.values()]
                        )
                        - len(key.name)
                        + 1
                    ),
                )
                for key in fourier_number_map
            ]
        ),
        "|".join(
            [
                " {}{}".format(
                    value,
                    " "
                    * (
                        max(
                            [len(key.name) for key in fourier_number_map]
                            + [len(str(value)) for value in fourier_number_map.values()]
                        )
                        - len(str(value))
                        + 1
                    ),
                )
                for value in fourier_number_map.values()
            ]
        ),
    )
    print(
        "Fourier numbers determined:\n{}\n{}".format(
            "|".join(
                [
                    " {}{}".format(
                        key.name,
                        " "
                        * (
                            max(
                                [len(key.name) for key in fourier_number_map]
                                + [
                                    len(str(value))
                                    for value in fourier_number_map.values()
                                ]
                            )
                            - len(key.name)
                            + 1
                        ),
                    )
                    for key in fourier_number_map
                ]
            ),
            "|".join(
                [
                    " {}{}".format(
                        value,
                        " "
                        * (
                            max(
                                [len(key.name) for key in fourier_number_map]
                                + [
                                    len(str(value))
                                    for value in fourier_number_map.values()
                                ]
                            )
                            - len(str(value))
                            + 1
                        ),
                    )
                    for value in fourier_number_map.values()
                ]
            ),
        )
    )


def _determine_consistent_conditions(
    number_of_pipes: int,
    layers: Set[TemperatureName],
    logger: Logger,
    operating_mode: OperatingMode,
    parsed_args: Namespace,
    pvt_collector: pvt.PVT,
    *,
    override_ambient_temperature: Optional[float] = None,
    override_collector_input_temperature: Optional[float] = None,
    override_irradiance: Optional[float] = None,
    override_mass_flow_rate: Optional[float] = None,
    override_wind_speed: Optional[float] = None,
    resolution: int = COARSE_RUN_RESOLUTION,
    run_depth: int = 1,
    running_system_temperature_vector: Optional[List[float]] = None,
) -> Tuple[Optional[List[float]], Dict[float, SystemData]]:
    """
    Determines the initial system temperatures for the run.

    This function is called recursively until the temperature vector outputted by the
    system is consistent within some error given by the
    :module:`INITIAL_CONDITION_PRECISION` variable.

    :param number_of_pipes:
        The number of pipes on the base of the hot-water absorber.

    :param layers:
        The layer being used for the run.

    :param logger:
        The logger for the run.

    :param operating_mode:
        The operating mode for the run.

    :param parsed_args:
        The parsed command-line arguments.

    :param pvt_collector:
        The :class:`pvt.PVT` instance representing the pvt panel being modelled.

    :param override_ambient_tempearture:
        If specified, this can be used as a value to override the weather forecaster's
        inbuilt ambient temperature.

    :param override_mass_flow_rate:
        If specified, this can be used as a value to override the collector input file's
        default mass-flow rate.

    :param resolution:
        The resolution for the run, measured in seconds.

    :param run_depth:
        The depth of the recursion.

    :param running_system_temperature_vector:
        The current vector for the system temperatures, used to commence a run and
        compare with the previous run.

    :return:
        A `tuple` containing:
        - the initial system temperature which fits within the desired resolution, if
          applicable, else `None`;
        - the system data from the sun which satisfies the desired consistency.

    """

    # Fetch the initial temperature conditions if not passed in:
    if running_system_temperature_vector is None:
        if operating_mode.coupled:
            running_system_temperature_vector = [
                DEFAULT_SYSTEM_TEMPERATURE
            ] * index_handler.num_temperatures(pvt_collector)
        else:
            running_system_temperature_vector = [DEFAULT_SYSTEM_TEMPERATURE] * (
                index_handler.num_temperatures(pvt_collector) - 3
            )

    # Call the model to generate the output of the run.
    logger.info("Running the model. Run number %s.", run_depth)
    final_temperature_vector, system_data = pvt_system_main(
        parsed_args.average_irradiance,
        parsed_args.cloud_efficacy_factor,
        parsed_args.disable_logging,
        parsed_args.exchanger_data_file,
        parsed_args.initial_month,
        running_system_temperature_vector,
        layers,
        parsed_args.location,
        operating_mode,
        parsed_args.portion_covered,
        parsed_args.pvt_data_file,
        resolution,
        not parsed_args.skip_2d_output,
        parsed_args.tank_data_file,
        parsed_args.use_pvgis,
        parsed_args.verbose,
        parsed_args.x_resolution,
        parsed_args.y_resolution,
        days=parsed_args.days,
        minutes=parsed_args.minutes,
        months=parsed_args.months,
        override_ambient_temperature=override_ambient_temperature,
        override_collector_input_temperature=override_collector_input_temperature,
        override_irradiance=override_irradiance,
        override_mass_flow_rate=override_mass_flow_rate
        if override_mass_flow_rate is not None
        else parsed_args.mass_flow_rate,
        override_wind_speed=override_wind_speed,
        run_number=run_depth,
        start_time=parsed_args.start_time,
    )

    # If in verbose mode, output average, min, and max temperatures.
    if parsed_args.verbose:
        _determine_and_print_average_temperatures(logger, parsed_args, system_data)

    # If all the temperatures are within the desired limit, return the temperatures.
    if all(
        abs(final_temperature_vector - running_system_temperature_vector)
        <= INITIAL_CONDITION_PRECISION
    ):
        logger.info(
            "Initial temperatures consistent. Max difference: %sK",
            max(abs(final_temperature_vector - running_system_temperature_vector)),
        )
        return final_temperature_vector.tolist(), system_data

    if operating_mode.decoupled:
        logger.info("Steady-state run determined at convergence precision.")
        return final_temperature_vector.tolist(), system_data

    logger.info(
        "Initial temperatures not consistent. Max difference: %sK",
        max(abs(final_temperature_vector - running_system_temperature_vector)),
    )
    # Otherwise, call the method recursively.
    return _determine_consistent_conditions(
        number_of_pipes,
        layers,
        logger,
        operating_mode,
        parsed_args,
        pvt_collector,
        override_ambient_temperature=override_ambient_temperature,
        override_collector_input_temperature=override_collector_input_temperature,
        override_irradiance=override_irradiance,
        override_mass_flow_rate=override_mass_flow_rate
        if override_mass_flow_rate is not None
        else parsed_args.mass_flow_rate,
        override_wind_speed=override_wind_speed,
        resolution=resolution,
        run_depth=run_depth + 1,
        running_system_temperature_vector=final_temperature_vector.tolist(),
    )


def _multiprocessing_determine_consistent_conditions(
    steady_state_run: SteadyStateRun,
    *,
    number_of_pipes: int,
    layers: Set[TemperatureName],
    logger: Logger,
    operating_mode: OperatingMode,
    parsed_args: Namespace,
    pvt_collector: pvt.PVT,
) -> Dict[float, SystemData]:
    """
    Wrapper function around `determine_consistent_conditions` to enable multi-processing

    In order for multi-processing to occur, arguments need to be processed in such a way
    that the _determine_consistent_conditions function can be called using a single
    entry from a steady-state data file.

    :param steady_state_entry:
        A data entry from the steady-state data file.

    :param number_of_pipes:
        The number of pipes on the base of the hot-water absorber.

    :param layers:
        The layer being used for the run.

    :param logger:
        The logger for the run.

    :param operating_mode:
        The operating mode for the run.

    :param parsed_args:
        The parsed command-line arguments.

    :param pvt_collector:
        The :class:`pvt.PVT` instance representing the pvt panel being modelled.

    :return:
        The result of the function call to `_determine_consistent_conditions`.

    """

    _, system_data_entry = _determine_consistent_conditions(
        number_of_pipes,
        layers,
        logger,
        operating_mode,
        parsed_args,
        pvt_collector,
        override_ambient_temperature=steady_state_run.ambient_temperature,
        override_collector_input_temperature=steady_state_run.collector_input_temperature
        + ZERO_CELCIUS_OFFSET,
        override_irradiance=steady_state_run.irradiance,
        override_mass_flow_rate=steady_state_run.mass_flow_rate,
        override_wind_speed=steady_state_run.wind_speed,
    )

    return system_data_entry


def _determine_and_print_average_temperatures(
    logger: Logger, parsed_args: Namespace, system_data: Dict[float, SystemData]
) -> None:
    """
    Determines and prints information about the system temperatures.

    The average, minimum, and maximum temperatures of the various components are
    outputted to the console and the logs.

    :param logger:
        The logger used for the run.

    :param parsed_args:
        The parsed command-line arguments.

    :param system_data:
        The system data ouputted by the run.

    """

    def _print_temperature_info(
        average_temperature_map: Dict[str, float],
        logger: Logger,
        maximum_temperature_map: Dict[str, float],
        minimum_temperature_map: Dict[str, float],
        verbose_mode: bool = False,
    ) -> None:
        """
        Prints out the average temperatures to the console and logger.

        :param average_temperature_map:
            A mapping between temperature name, as a `str`, and the average temperature for
            the run.

        :param logger:
            The logger used.

        :param maximum_temperature_run:
            A mapping between temperature name, as a `str`, and the maximum temperature for
            the run.

        :param minimum_temperature_run:
            A mapping between temperature name, as a `str`, and the minimum temperature for
            the run.

        :param verbose_mode:
            If True, then colouring will be done of the output to indicate that it is
            verbose-mode specific.

        """

        logger.info(
            "Average temperatures for the run in degC:\n%s\n%s",
            "|".join(
                [
                    " {}{}".format(
                        key,
                        " "
                        * (
                            max([len(key) for key in average_temperature_map])
                            - len(key)
                            + 1
                        ),
                    )
                    for key in average_temperature_map
                ]
            ),
            "|".join(
                [
                    " {}{}".format(
                        value,
                        " "
                        * (
                            max([len(key) for key in average_temperature_map])
                            - len(str(value))
                            + 1
                        ),
                    )
                    for value in average_temperature_map.values()
                ]
            ),
        )
        print(
            "{}Average temperatures for the run in degC:\n{}\n{}{}".format(
                BColours.OKTEAL if verbose_mode else "",
                "|".join(
                    [
                        " {}{}".format(
                            key,
                            " "
                            * (
                                max([len(key) for key in average_temperature_map])
                                - len(key)
                                + 1
                            ),
                        )
                        for key in average_temperature_map
                    ]
                ),
                "|".join(
                    [
                        " {}{}".format(
                            value,
                            " "
                            * (
                                max([len(key) for key in average_temperature_map])
                                - len(str(value))
                                + 1
                            ),
                        )
                        for value in average_temperature_map.values()
                    ]
                ),
                BColours.ENDC,
            )
        )

        logger.info(
            "Maximum temperatures for the run in degC:\n%s\n%s",
            "|".join(
                [
                    " {}{}".format(
                        key,
                        " "
                        * (
                            max([len(key) for key in maximum_temperature_map])
                            - len(key)
                            + 1
                        ),
                    )
                    for key in maximum_temperature_map
                ]
            ),
            "|".join(
                [
                    " {}{}".format(
                        value,
                        " "
                        * (
                            max([len(key) for key in maximum_temperature_map])
                            - len(str(value))
                            + 1
                        ),
                    )
                    for value in maximum_temperature_map.values()
                ]
            ),
        )
        print(
            "{}Maximum temperatures for the run in degC:\n{}\n{}{}".format(
                BColours.OKTEAL if verbose_mode else "",
                "|".join(
                    [
                        " {}{}".format(
                            key,
                            " "
                            * (
                                max([len(key) for key in maximum_temperature_map])
                                - len(key)
                                + 1
                            ),
                        )
                        for key in maximum_temperature_map
                    ]
                ),
                "|".join(
                    [
                        " {}{}".format(
                            value,
                            " "
                            * (
                                max([len(key) for key in maximum_temperature_map])
                                - len(str(value))
                                + 1
                            ),
                        )
                        for value in maximum_temperature_map.values()
                    ]
                ),
                BColours.ENDC,
            )
        )

        logger.info(
            "Minimum temperatures for the run in degC:\n%s\n%s",
            "|".join(
                [
                    " {}{}".format(
                        key,
                        " "
                        * (
                            max([len(key) for key in minimum_temperature_map])
                            - len(key)
                            + 1
                        ),
                    )
                    for key in minimum_temperature_map
                ]
            ),
            "|".join(
                [
                    " {}{}".format(
                        value,
                        " "
                        * (
                            max([len(key) for key in minimum_temperature_map])
                            - len(str(value))
                            + 1
                        ),
                    )
                    for value in minimum_temperature_map.values()
                ]
            ),
        )
        print(
            "{}Minimum temperatures for the run in degC:\n{}\n{}{}".format(
                BColours.OKTEAL if verbose_mode else "",
                "|".join(
                    [
                        " {}{}".format(
                            key,
                            " "
                            * (
                                max([len(key) for key in minimum_temperature_map])
                                - len(key)
                                + 1
                            ),
                        )
                        for key in minimum_temperature_map
                    ]
                ),
                "|".join(
                    [
                        " {}{}".format(
                            value,
                            " "
                            * (
                                max([len(key) for key in minimum_temperature_map])
                                - len(str(value))
                                + 1
                            ),
                        )
                        for value in minimum_temperature_map.values()
                    ]
                ),
                BColours.ENDC,
            )
        )

    # Determine the average, minimum, and maximum temperatures.
    average_temperature_map = {
        "pv": round(mean({entry.pv_temperature for entry in system_data.values()}), 3),
        "absorber": round(
            mean({entry.absorber_temperature for entry in system_data.values()}), 3
        ),
        "htf": round(
            mean({entry.bulk_water_temperature for entry in system_data.values()}),
            3,
        ),
    }
    maximum_temperature_map = {
        "pv": max({round(entry.pv_temperature, 3) for entry in system_data.values()}),
        "absorber": max(
            {round(entry.absorber_temperature, 3) for entry in system_data.values()}
        ),
        "htf": max(
            {round(entry.bulk_water_temperature, 3) for entry in system_data.values()}
        ),
    }
    minimum_temperature_map = {
        "pv": min({round(entry.pv_temperature, 3) for entry in system_data.values()}),
        "absorber": min(
            {round(entry.absorber_temperature, 3) for entry in system_data.values()}
        ),
        "htf": min(
            {round(entry.bulk_water_temperature, 3) for entry in system_data.values()}
        ),
    }

    if "dg" in parsed_args.layers:
        average_temperature_map["upper_glass"] = round(
            mean({entry.upper_glass_temperature for entry in system_data.values()}), 3  # type: ignore
        )
        maximum_temperature_map["upper_glass"] = max(
            {round(entry.upper_glass_temperature, 3) for entry in system_data.values()}  # type: ignore
        )
        minimum_temperature_map["upper_glass"] = min(
            {round(entry.upper_glass_temperature, 3) for entry in system_data.values()}  # type: ignore
        )

    if "g" in parsed_args.layers:
        average_temperature_map["glass"] = round(
            mean({entry.glass_temperature for entry in system_data.values()}), 3  # type: ignore
        )
        maximum_temperature_map["glass"] = max(
            {round(entry.glass_temperature, 3) for entry in system_data.values()}  # type: ignore
        )
        minimum_temperature_map["glass"] = min(
            {round(entry.glass_temperature, 3) for entry in system_data.values()}  # type: ignore
        )

    if not parsed_args.decoupled:
        average_temperature_map["tank"] = round(
            mean({entry.tank_temperature for entry in system_data.values()}), 3  # type: ignore
        )
        maximum_temperature_map["tank"] = max(
            {round(entry.tank_temperature, 3) for entry in system_data.values()}  # type: ignore
        )
        minimum_temperature_map["tank"] = min(
            {round(entry.tank_temperature, 3) for entry in system_data.values()}  # type: ignore
        )

    # Print these out to the console.
    logger.info("Average, minimum, and maximum temperatures determined.")
    _print_temperature_info(
        average_temperature_map,
        logger,
        maximum_temperature_map,
        minimum_temperature_map,
        True,
    )


def main(args) -> None:  # pylint: disable=too-many-branches
    """
    The main module for the code.

    :param args:
        The command-line arguments passed into the component.

    """

    # Print the header string.
    print(PVT_HEADER_STRING)

    # Parse the arguments passed in.
    parsed_args = argparser.parse_args(args)

    # Initialise logging.
    logger = get_logger(parsed_args.disable_logging, LOGGER_NAME, parsed_args.verbose)
    logger.info(
        "%s PVT model instantiated. %s\nCommand: %s", "=" * 20, "=" * 20, " ".join(args)
    )
    print(
        "HEAT model of a hybrid PV-T collector instantiated{}.".format(
            f"{BColours.OKTEAL} in verbose mode{BColours.ENDC}"
            if parsed_args.verbose
            else ""
        )
    )

    print(
        "Verifying input information and arguments {}    ".format(
            "." * 21,
        ),
        end="",
    )
    try:
        # Validate the CLI arguments.
        layers = argparser.check_args(
            parsed_args,
            logger,
            read_yaml(parsed_args.pvt_data_file)["absorber"]["number_of_pipes"],
        )
    except argparser.ArgumentMismatchError:
        print(FAILED)
        raise
    print(DONE)

    # Parse the PVT system information and generate a PVT panel based on the args for
    # use in Fourier-number calculations.
    pvt_collector = pvt_collector_from_path(
        layers,
        logger,
        parsed_args.mass_flow_rate,
        parsed_args.portion_covered,
        parsed_args.pvt_data_file,
        parsed_args.x_resolution,
        parsed_args.y_resolution,
    )
    logger.debug(
        "PV-T panel elements:\n  %s",
        "\n  ".join(
            [
                f"{element_coordinates}: {element}"
                for element_coordinates, element in pvt_collector.elements.items()
            ]
        ),
    )

    if os.path.isfile(f"{parsed_args.output}.yaml"):
        logger.info("The output YAML file specified already exists. Moving...")
        os.rename(f"{parsed_args.output}.yaml", f"{parsed_args.output}.yaml.1")
        logger.info("Output file successfully moved.")
    if os.path.isfile(f"{parsed_args.output}.json"):
        logger.info("The output YAML file specified already exists. Moving...")
        os.rename(f"{parsed_args.output}.json", f"{parsed_args.output}.json.1")
        logger.info("Output file successfully moved.")

    # Instantiate a hot-water tank instance based on the data.
    if parsed_args.decoupled:
        hot_water_tank: Optional[tank.Tank] = None
    else:
        hot_water_tank = hot_water_tank_from_path(parsed_args.tank_data_file)

    logger.debug(
        "PVT system information successfully parsed:\n%s\n%s",
        str(pvt_collector),
        str(hot_water_tank) if hot_water_tank is not None else "NO HOT-WATER TANK",
    )

    # Determine the Fourier number for the PV-T panel.
    logger.info("Beginning Fourier number calculation.")
    _calculate_and_print_fourier_numbers(
        hot_water_tank, logger, parsed_args, pvt_collector
    )

    # Determine the operating mode of the system.
    operating_mode = OperatingMode(not parsed_args.decoupled, parsed_args.dynamic)

    if operating_mode.dynamic:
        logger.info(
            "Running a dynamic and %scoupled system.",
            "de" if operating_mode.decoupled else "",
        )
        print(
            "{}Running a dynamic and {}coupled system.{}".format(
                BColours.OKGREEN,
                "de" if operating_mode.decoupled else "",
                BColours.ENDC,
            )
        )

        if operating_mode.coupled:
            # The initial system conditions for the run need to be determined so that
            # they match up at the start and end of the time period being modelled,
            # i.e., so that there is no transient in the data.

            # Iterate to determine the initial conditions for the run at a rough
            # resolution.
            logger.info(
                "Determining consistent initial conditions at coarse resolution."
            )
            print(
                "Determining consistent initial conditions via successive runs at "
                f"{COARSE_RUN_RESOLUTION}s resolution."
            )

            initial_system_temperature_vector, _ = _determine_consistent_conditions(
                pvt_collector.absorber.number_of_pipes,
                layers,
                logger,
                operating_mode,
                parsed_args,
                pvt_collector,
            )
            logger.info(
                "Consistent initial conditions determined at coarse resolution."
            )

            # Run again at a fine resolution to better determine the initial conditions.
            print(
                "Rough initial conditions determined at coarse resolution, refining via "
                f"successive runs at CLI resolution of {parsed_args.resolution}s."
            )
            initial_system_temperature_vector, _ = _determine_consistent_conditions(
                pvt_collector.absorber.number_of_pipes,
                layers,
                logger,
                operating_mode,
                parsed_args,
                pvt_collector,
                resolution=parsed_args.resolution,
                running_system_temperature_vector=initial_system_temperature_vector,
            )
            if initial_system_temperature_vector is None:
                raise ProgrammerJudgementFault(
                    "{}The initial system conditions were not returned as ".format(
                        BColours.FAIL
                    )
                    + "expected when performing a coupled run.{}".format(BColours.ENDC)
                )
            logger.info(
                "Initial system temperatures successfully determined to %sK precision.",
                INITIAL_CONDITION_PRECISION,
            )
            print(
                f"Initial conditions determined to {INITIAL_CONDITION_PRECISION}K precision."
            )

        else:
            # In the case of a decoupled and dynamic model, usually a step change is
            # being modelled. In these instances, the system is run for some time,
            # determined by the data fed in, and the initial conditions can simply be
            # taken as the default conditions.
            initial_system_temperature_vector = [DEFAULT_SYSTEM_TEMPERATURE] * (
                index_handler.num_temperatures(pvt_collector) - 3
            )

        logger.info(
            "Running the model at the CLI resolution of %ss.", parsed_args.resolution
        )
        print(
            f"Running the model at the high CLI resolution of {parsed_args.resolution}s."
        )
        # Run the model at this higher resolution.
        _, system_data = pvt_system_main(
            parsed_args.average_irradiance,
            parsed_args.cloud_efficacy_factor,
            parsed_args.disable_logging,
            parsed_args.exchanger_data_file,
            parsed_args.initial_month,
            initial_system_temperature_vector,
            layers,
            parsed_args.location,
            operating_mode,
            parsed_args.portion_covered,
            parsed_args.pvt_data_file,
            parsed_args.resolution,
            not parsed_args.skip_2d_output,
            parsed_args.tank_data_file,
            parsed_args.use_pvgis,
            parsed_args.verbose,
            parsed_args.x_resolution,
            parsed_args.y_resolution,
            days=parsed_args.days,
            minutes=parsed_args.minutes,
            months=parsed_args.months,
            override_ambient_temperature=parsed_args.ambient_temperature,
            override_collector_input_temperature=parsed_args.collector_input_temperature,
            override_irradiance=parsed_args.solar_irradiance,
            override_mass_flow_rate=parsed_args.mass_flow_rate,
            override_wind_speed=parsed_args.wind_speed,
            run_number=1,
            start_time=parsed_args.start_time,
        )

    elif operating_mode.decoupled and operating_mode.steady_state:
        logger.info("Running a steady-state and decoupled system.")
        print(
            f"{BColours.OKGREEN}"
            "Running a steady-state and decoupled system."
            f"{BColours.ENDC}"
        )
        # Set up a holder for information about the system.
        system_data = dict()

        if parsed_args.steady_state_data_file is not None:
            # If specified, parse the steady-state data file.
            steady_state_runs = [
                SteadyStateRun.from_data(entry)
                for entry in read_yaml(parsed_args.steady_state_data_file)
            ]

            for steady_state_run in steady_state_runs:
                if parsed_args.ambient_temperature is not None:
                    steady_state_run.ambient_temperature = (
                        parsed_args.ambient_temperature
                    )
                if parsed_args.collector_input_temperature is not None:
                    steady_state_run.collector_input_temperature = (
                        parsed_args.collector_input_temperature
                    )
                if parsed_args.solar_irradiance is not None:
                    steady_state_run.irradiance = parsed_args.solar_irradiance
                if parsed_args.wind_speed is not None:
                    steady_state_run.wind_speed = parsed_args.wind_speed

            logger.info(
                "%s run%s will be attempted based on the input data file.",
                len(steady_state_runs),
                "s" if len(steady_state_runs) > 1 else "",
            )
            print(
                f"{BColours.OKGREEN}"
                + "{} run{} will be attempted based on the ".format(
                    len(steady_state_runs), "s" if len(steady_state_runs) > 1 else ""
                )
                + f"information in {parsed_args.steady_state_data_file}."
                + f"{BColours.ENDC}"
            )

            # with Pool(8) as worker_pool:
            #     logger.info(
            #         "A multi-process worker pool will be used to parallelise the task."
            #     )
            #     multi_processing_output = worker_pool.map(
            #         partial(
            #             _multiprocessing_determine_consistent_conditions,
            #             number_of_pipes=pvt_collector.absorber.number_of_pipes,
            #             layers=layers,
            #             logger=logger,
            #             operating_mode=operating_mode,
            #             parsed_args=parsed_args,
            #             pvt_collector=pvt_collector,
            #         ),
            #         steady_state_runs
            #     )
            #     logger.info("Multi-process worker pool successfully completed.")

            for run_number, steady_state_run in enumerate(
                tqdm(steady_state_runs, desc="steady state runs", unit="run"), 1
            ):
                logger.info(
                    "Carrying out steady-state run %s of %s.",
                    run_number,
                    len(steady_state_runs),
                )
                try:
                    output = _multiprocessing_determine_consistent_conditions(
                        steady_state_run,
                        number_of_pipes=pvt_collector.absorber.number_of_pipes,
                        layers=layers,
                        logger=logger,
                        operating_mode=operating_mode,
                        parsed_args=parsed_args,
                        pvt_collector=pvt_collector,
                    )
                except RecursionError as e:
                    logger.error(
                        "Recursion error processing steady state run.\nRun: %s\nMsg: %s",
                        steady_state_run,
                        str(e),
                    )
                    continue
                except DivergentSolutionError as e:
                    logger.error(
                        "A divergent solution occurred - have you considered the "
                        "difference between Celcius and Kelvin in all your units, "
                        "especially override CLI units. Consider checking this before "
                        "investigating further.\nRun attempted: %s\nError: %s",
                        steady_state_run,
                        str(e),
                    )
                    continue

                for key, value in output.items():
                    system_data[f"run_{run_number}_T_in_{key}degC"] = value

        else:
            raise ProgrammerJudgementFault(
                "Steady-state data must be specified with a JSON data file."
            )
    else:
        raise ProgrammerJudgementFault(
            "The system needs to either be run in steady-state or dynamic modes, with "
            "either `--steady-state` or `--dynamic` specified on the CLI."
        )

    # Save the data ouputted by the model.
    logger.info("Saving output data to: %s.json.", parsed_args.output)
    save_data(FileType.JSON, logger, operating_mode, parsed_args.output, system_data)
    print(f"Model output successfully saved to {parsed_args.output}.json.")

    # If in verbose mode, output average, min, and max temperatures.
    if parsed_args.verbose:
        _determine_and_print_average_temperatures(logger, parsed_args, system_data)

    if parsed_args.skip_analysis:
        logger.info("Analysis will be skippted.")
        print("Skipping analysis. This can be run manually later.")
    else:
        # Conduct analysis of the data.
        logger.info("Conducting analysis.")
        print("Conducting analysis.")
        analysis.analyse(f"{parsed_args.output}.json")  # type: ignore
        print("Analysis complete. Figures can be found in `./figures`.")
        logger.info("Analysis complete.")

    logger.info("Exiting.")


if __name__ == "__main__":
    try:
        main(sys.argv[1:])
    except DivergentSolutionError:
        print(
            "A divergent solution occurred - have you considered the difference "
            "between Celcius and Kelvin in all your units, especially override CLI "
            "units. Consider checking this before investigating further."
        )
    except Exception:
        print("An exception occured. See /logs for details.")
        raise
>>>>>>> e7f17635
<|MERGE_RESOLUTION|>--- conflicted
+++ resolved
@@ -1,4 +1,3 @@
-<<<<<<< HEAD
 #!/usr/bin/python3.7
 ########################################################################################
 # __main__.py - The main module for the higher-level PV-T model.
@@ -1194,1202 +1193,4 @@
         )
     except Exception:
         print("An exception occured. See /logs for details.")
-        raise
-=======
-#!/usr/bin/python3.7
-########################################################################################
-# __main__.py - The main module for the higher-level PV-T model.
-#
-# Author: Ben Winchester
-# Copyright: Ben Winchester, 2021
-########################################################################################
-
-"""
-The main module for the PV-T model.
-
-The model is run from here for several runs as determined by command-line arguments.
-
-"""
-
-import os
-import sys
-
-from argparse import Namespace
-from functools import partial
-from logging import Logger
-from multiprocessing import Pool
-from statistics import mean
-from typing import Any, Dict, List, Optional, Set, Tuple
-
-from tqdm import tqdm
-
-from . import argparser
-
-from .__utils__ import (
-    BColours,
-    COARSE_RUN_RESOLUTION,
-    FileType,
-    SteadyStateRun,
-    fourier_number,
-    get_logger,
-    INITIAL_CONDITION_PRECISION,
-    LOGGER_NAME,
-    OperatingMode,
-    ProgrammerJudgementFault,
-    read_yaml,
-    save_data,
-    SystemData,
-    TemperatureName,
-)
-
-from .analysis import analysis
-
-from .pvt_system import index_handler, tank
-from .pvt_system.pvt_collector import pvt
-from .pvt_system.__main__ import main as pvt_system_main
-from .pvt_system.__utils__ import DivergentSolutionError
-
-from .pvt_system.constants import (
-    DEFAULT_SYSTEM_TEMPERATURE,
-    DENSITY_OF_WATER,
-    HEAT_CAPACITY_OF_WATER,
-    THERMAL_CONDUCTIVITY_OF_WATER,
-    ZERO_CELCIUS_OFFSET,
-)
-from .pvt_system.process_pvt_system_data import (
-    hot_water_tank_from_path,
-    pvt_collector_from_path,
-)
-
-
-# Done message:
-#   The message to display when a task was successful.
-DONE: str = "[   DONE   ]"
-
-# Failed message:
-#   The message to display when a task has failed.
-FAILED: str = "[  FAILED  ]"
-
-# PVT header string:
-#   Text to display when instantiating the PV-T model.
-PVT_HEADER_STRING = """
-
-                                       ,
-                                       ,
-                          ,           ,,,           ,
-                           ,,         ,,,         ,,
-                            ,,,.     .,,,,      ,,,
-                             ,,,,.            ,,,,.
-                 ,,.              ,,,,,,,,,,,    ,         .,,.
-                    ,,,,,,.   ,,,,,,,,,,,,,,,,,,,   .,,,,,,.
-                       ,,,  ,,,,,,,,,,,,,,,,,,,,,,,  ,,,.
-                           ,,,,,,,,,,,,,,,,,,,,,,,,,
-                          ,,,,,,,,,,,,,,,,,,,,,,,,,,,
-           .,,,,,,,,,,,,  ,,,,,,,,,.,.,,,,,,,,,,,,,,,  ,,,,,,,,,,,,,
-
-               _    _ ______       _______ _____                 _
-              | |  | |  ____|   /\\|__   __|  __ \\               | |
-              | |__| | |__     /  \\  | |  | |__) |_ _ _ __   ___| |
-              |  __  |  __|   / /\\ \\ | |  |  ___/ _` | '_ \\ / _ \\ |
-              | |  | | |____ / ____ \\| |  | |  | (_| | | | |  __/ |
-              |_|  |_|______/_/    \\_\\_|  |_|   \\__,_|_| |_|\\___|_|
-
-
-                    Hybrid Electric And Thermal Panel Model
-                      Copyright Benedict Winchester, 2021
-
-              For more information, contact Benedict Winchester at
-                         benedict.winchester@gmail.com
-
-"""
-
-
-def _get_system_fourier_numbers(
-    hot_water_tank: Optional[tank.Tank], pvt_collector: pvt.PVT, resolution: float
-) -> Dict[TemperatureName, float]:
-    """
-    Determine the Fourier numbers of the various system components.
-
-    :param hot_water_tank:
-        A :class:`tank.Tank` instance representing the hot-water tank in the system.
-
-    :param pvt_collector:
-        A :class:`pvt.PVT` instance representing the PVT panel being modelled.
-
-    :param resolution:
-        The resolution being used for the model.
-
-    :return:
-        The Fourier coefficients for the various components being modelled.
-
-    """
-
-    # Determine the Fourier coefficients of the panel's layers.
-    fourier_number_map: Dict[TemperatureName, float] = dict()
-    if pvt_collector.glass is not None:
-        fourier_number_map[TemperatureName.glass] = "{:.4g}".format(
-            fourier_number(
-                pvt_collector.glass.thickness,
-                pvt_collector.glass.conductivity,
-                pvt_collector.glass.density,
-                pvt_collector.glass.heat_capacity,
-                resolution,
-            )
-        )
-    if pvt_collector.pv is not None:
-        fourier_number_map[TemperatureName.pv] = "{:.4g}".format(
-            fourier_number(
-                pvt_collector.pv.thickness,
-                pvt_collector.pv.conductivity,
-                pvt_collector.pv.density,
-                pvt_collector.pv.heat_capacity,
-                resolution,
-            )
-        )
-        fourier_number_map[TemperatureName.absorber] = "{:.4g}".format(
-            fourier_number(
-                pvt_collector.absorber.thickness,
-                pvt_collector.absorber.conductivity,
-                pvt_collector.absorber.density,
-                pvt_collector.absorber.heat_capacity,
-                resolution,
-            )
-        )
-        fourier_number_map[TemperatureName.htf] = "{:.4g}".format(
-            fourier_number(
-                pvt_collector.absorber.inner_pipe_diameter,
-                THERMAL_CONDUCTIVITY_OF_WATER,
-                DENSITY_OF_WATER,
-                pvt_collector.absorber.htf_heat_capacity,
-                resolution,
-            )
-        )
-    if hot_water_tank is not None:
-        fourier_number_map[TemperatureName.tank] = "{:.4g}".format(
-            fourier_number(
-                hot_water_tank.diameter,
-                THERMAL_CONDUCTIVITY_OF_WATER,
-                DENSITY_OF_WATER,
-                HEAT_CAPACITY_OF_WATER,
-                resolution,
-            )
-        )
-
-    return fourier_number_map
-
-
-def _calculate_and_print_fourier_numbers(
-    hot_water_tank: Optional[tank.Tank],
-    logger: Logger,
-    parsed_args: Namespace,
-    pvt_collector: pvt.PVT,
-) -> None:
-    """
-    Determines, prints, and logs the various Fourier numbers.
-
-    :param hot_water_tank:
-        A :class:`tank.Tank` instance representing the hot-water tank being modelled.
-
-    :param logger:
-        The logger being used for the run.
-
-    :param parsed_args:
-        The parsed commnand-line arguments.
-
-    :param pvt_collector:
-        The pvt panel, represented as a :class:`pvt_collector.pvt.PVT` instance.
-
-    """
-
-    # Determine the Fourier numbers.
-    fourier_number_map = _get_system_fourier_numbers(
-        hot_water_tank, pvt_collector, parsed_args.resolution
-    )
-
-    logger.info(
-        "Fourier numbers determined:\n%s\n%s",
-        "|".join(
-            [
-                " {}{}".format(
-                    key.name,
-                    " "
-                    * (
-                        max(
-                            [len(key.name) for key in fourier_number_map]
-                            + [len(str(value)) for value in fourier_number_map.values()]
-                        )
-                        - len(key.name)
-                        + 1
-                    ),
-                )
-                for key in fourier_number_map
-            ]
-        ),
-        "|".join(
-            [
-                " {}{}".format(
-                    value,
-                    " "
-                    * (
-                        max(
-                            [len(key.name) for key in fourier_number_map]
-                            + [len(str(value)) for value in fourier_number_map.values()]
-                        )
-                        - len(str(value))
-                        + 1
-                    ),
-                )
-                for value in fourier_number_map.values()
-            ]
-        ),
-    )
-    print(
-        "Fourier numbers determined:\n{}\n{}".format(
-            "|".join(
-                [
-                    " {}{}".format(
-                        key.name,
-                        " "
-                        * (
-                            max(
-                                [len(key.name) for key in fourier_number_map]
-                                + [
-                                    len(str(value))
-                                    for value in fourier_number_map.values()
-                                ]
-                            )
-                            - len(key.name)
-                            + 1
-                        ),
-                    )
-                    for key in fourier_number_map
-                ]
-            ),
-            "|".join(
-                [
-                    " {}{}".format(
-                        value,
-                        " "
-                        * (
-                            max(
-                                [len(key.name) for key in fourier_number_map]
-                                + [
-                                    len(str(value))
-                                    for value in fourier_number_map.values()
-                                ]
-                            )
-                            - len(str(value))
-                            + 1
-                        ),
-                    )
-                    for value in fourier_number_map.values()
-                ]
-            ),
-        )
-    )
-
-
-def _determine_consistent_conditions(
-    number_of_pipes: int,
-    layers: Set[TemperatureName],
-    logger: Logger,
-    operating_mode: OperatingMode,
-    parsed_args: Namespace,
-    pvt_collector: pvt.PVT,
-    *,
-    override_ambient_temperature: Optional[float] = None,
-    override_collector_input_temperature: Optional[float] = None,
-    override_irradiance: Optional[float] = None,
-    override_mass_flow_rate: Optional[float] = None,
-    override_wind_speed: Optional[float] = None,
-    resolution: int = COARSE_RUN_RESOLUTION,
-    run_depth: int = 1,
-    running_system_temperature_vector: Optional[List[float]] = None,
-) -> Tuple[Optional[List[float]], Dict[float, SystemData]]:
-    """
-    Determines the initial system temperatures for the run.
-
-    This function is called recursively until the temperature vector outputted by the
-    system is consistent within some error given by the
-    :module:`INITIAL_CONDITION_PRECISION` variable.
-
-    :param number_of_pipes:
-        The number of pipes on the base of the hot-water absorber.
-
-    :param layers:
-        The layer being used for the run.
-
-    :param logger:
-        The logger for the run.
-
-    :param operating_mode:
-        The operating mode for the run.
-
-    :param parsed_args:
-        The parsed command-line arguments.
-
-    :param pvt_collector:
-        The :class:`pvt.PVT` instance representing the pvt panel being modelled.
-
-    :param override_ambient_tempearture:
-        If specified, this can be used as a value to override the weather forecaster's
-        inbuilt ambient temperature.
-
-    :param override_mass_flow_rate:
-        If specified, this can be used as a value to override the collector input file's
-        default mass-flow rate.
-
-    :param resolution:
-        The resolution for the run, measured in seconds.
-
-    :param run_depth:
-        The depth of the recursion.
-
-    :param running_system_temperature_vector:
-        The current vector for the system temperatures, used to commence a run and
-        compare with the previous run.
-
-    :return:
-        A `tuple` containing:
-        - the initial system temperature which fits within the desired resolution, if
-          applicable, else `None`;
-        - the system data from the sun which satisfies the desired consistency.
-
-    """
-
-    # Fetch the initial temperature conditions if not passed in:
-    if running_system_temperature_vector is None:
-        if operating_mode.coupled:
-            running_system_temperature_vector = [
-                DEFAULT_SYSTEM_TEMPERATURE
-            ] * index_handler.num_temperatures(pvt_collector)
-        else:
-            running_system_temperature_vector = [DEFAULT_SYSTEM_TEMPERATURE] * (
-                index_handler.num_temperatures(pvt_collector) - 3
-            )
-
-    # Call the model to generate the output of the run.
-    logger.info("Running the model. Run number %s.", run_depth)
-    final_temperature_vector, system_data = pvt_system_main(
-        parsed_args.average_irradiance,
-        parsed_args.cloud_efficacy_factor,
-        parsed_args.disable_logging,
-        parsed_args.exchanger_data_file,
-        parsed_args.initial_month,
-        running_system_temperature_vector,
-        layers,
-        parsed_args.location,
-        operating_mode,
-        parsed_args.portion_covered,
-        parsed_args.pvt_data_file,
-        resolution,
-        not parsed_args.skip_2d_output,
-        parsed_args.tank_data_file,
-        parsed_args.use_pvgis,
-        parsed_args.verbose,
-        parsed_args.x_resolution,
-        parsed_args.y_resolution,
-        days=parsed_args.days,
-        minutes=parsed_args.minutes,
-        months=parsed_args.months,
-        override_ambient_temperature=override_ambient_temperature,
-        override_collector_input_temperature=override_collector_input_temperature,
-        override_irradiance=override_irradiance,
-        override_mass_flow_rate=override_mass_flow_rate
-        if override_mass_flow_rate is not None
-        else parsed_args.mass_flow_rate,
-        override_wind_speed=override_wind_speed,
-        run_number=run_depth,
-        start_time=parsed_args.start_time,
-    )
-
-    # If in verbose mode, output average, min, and max temperatures.
-    if parsed_args.verbose:
-        _determine_and_print_average_temperatures(logger, parsed_args, system_data)
-
-    # If all the temperatures are within the desired limit, return the temperatures.
-    if all(
-        abs(final_temperature_vector - running_system_temperature_vector)
-        <= INITIAL_CONDITION_PRECISION
-    ):
-        logger.info(
-            "Initial temperatures consistent. Max difference: %sK",
-            max(abs(final_temperature_vector - running_system_temperature_vector)),
-        )
-        return final_temperature_vector.tolist(), system_data
-
-    if operating_mode.decoupled:
-        logger.info("Steady-state run determined at convergence precision.")
-        return final_temperature_vector.tolist(), system_data
-
-    logger.info(
-        "Initial temperatures not consistent. Max difference: %sK",
-        max(abs(final_temperature_vector - running_system_temperature_vector)),
-    )
-    # Otherwise, call the method recursively.
-    return _determine_consistent_conditions(
-        number_of_pipes,
-        layers,
-        logger,
-        operating_mode,
-        parsed_args,
-        pvt_collector,
-        override_ambient_temperature=override_ambient_temperature,
-        override_collector_input_temperature=override_collector_input_temperature,
-        override_irradiance=override_irradiance,
-        override_mass_flow_rate=override_mass_flow_rate
-        if override_mass_flow_rate is not None
-        else parsed_args.mass_flow_rate,
-        override_wind_speed=override_wind_speed,
-        resolution=resolution,
-        run_depth=run_depth + 1,
-        running_system_temperature_vector=final_temperature_vector.tolist(),
-    )
-
-
-def _multiprocessing_determine_consistent_conditions(
-    steady_state_run: SteadyStateRun,
-    *,
-    number_of_pipes: int,
-    layers: Set[TemperatureName],
-    logger: Logger,
-    operating_mode: OperatingMode,
-    parsed_args: Namespace,
-    pvt_collector: pvt.PVT,
-) -> Dict[float, SystemData]:
-    """
-    Wrapper function around `determine_consistent_conditions` to enable multi-processing
-
-    In order for multi-processing to occur, arguments need to be processed in such a way
-    that the _determine_consistent_conditions function can be called using a single
-    entry from a steady-state data file.
-
-    :param steady_state_entry:
-        A data entry from the steady-state data file.
-
-    :param number_of_pipes:
-        The number of pipes on the base of the hot-water absorber.
-
-    :param layers:
-        The layer being used for the run.
-
-    :param logger:
-        The logger for the run.
-
-    :param operating_mode:
-        The operating mode for the run.
-
-    :param parsed_args:
-        The parsed command-line arguments.
-
-    :param pvt_collector:
-        The :class:`pvt.PVT` instance representing the pvt panel being modelled.
-
-    :return:
-        The result of the function call to `_determine_consistent_conditions`.
-
-    """
-
-    _, system_data_entry = _determine_consistent_conditions(
-        number_of_pipes,
-        layers,
-        logger,
-        operating_mode,
-        parsed_args,
-        pvt_collector,
-        override_ambient_temperature=steady_state_run.ambient_temperature,
-        override_collector_input_temperature=steady_state_run.collector_input_temperature
-        + ZERO_CELCIUS_OFFSET,
-        override_irradiance=steady_state_run.irradiance,
-        override_mass_flow_rate=steady_state_run.mass_flow_rate,
-        override_wind_speed=steady_state_run.wind_speed,
-    )
-
-    return system_data_entry
-
-
-def _determine_and_print_average_temperatures(
-    logger: Logger, parsed_args: Namespace, system_data: Dict[float, SystemData]
-) -> None:
-    """
-    Determines and prints information about the system temperatures.
-
-    The average, minimum, and maximum temperatures of the various components are
-    outputted to the console and the logs.
-
-    :param logger:
-        The logger used for the run.
-
-    :param parsed_args:
-        The parsed command-line arguments.
-
-    :param system_data:
-        The system data ouputted by the run.
-
-    """
-
-    def _print_temperature_info(
-        average_temperature_map: Dict[str, float],
-        logger: Logger,
-        maximum_temperature_map: Dict[str, float],
-        minimum_temperature_map: Dict[str, float],
-        verbose_mode: bool = False,
-    ) -> None:
-        """
-        Prints out the average temperatures to the console and logger.
-
-        :param average_temperature_map:
-            A mapping between temperature name, as a `str`, and the average temperature for
-            the run.
-
-        :param logger:
-            The logger used.
-
-        :param maximum_temperature_run:
-            A mapping between temperature name, as a `str`, and the maximum temperature for
-            the run.
-
-        :param minimum_temperature_run:
-            A mapping between temperature name, as a `str`, and the minimum temperature for
-            the run.
-
-        :param verbose_mode:
-            If True, then colouring will be done of the output to indicate that it is
-            verbose-mode specific.
-
-        """
-
-        logger.info(
-            "Average temperatures for the run in degC:\n%s\n%s",
-            "|".join(
-                [
-                    " {}{}".format(
-                        key,
-                        " "
-                        * (
-                            max([len(key) for key in average_temperature_map])
-                            - len(key)
-                            + 1
-                        ),
-                    )
-                    for key in average_temperature_map
-                ]
-            ),
-            "|".join(
-                [
-                    " {}{}".format(
-                        value,
-                        " "
-                        * (
-                            max([len(key) for key in average_temperature_map])
-                            - len(str(value))
-                            + 1
-                        ),
-                    )
-                    for value in average_temperature_map.values()
-                ]
-            ),
-        )
-        print(
-            "{}Average temperatures for the run in degC:\n{}\n{}{}".format(
-                BColours.OKTEAL if verbose_mode else "",
-                "|".join(
-                    [
-                        " {}{}".format(
-                            key,
-                            " "
-                            * (
-                                max([len(key) for key in average_temperature_map])
-                                - len(key)
-                                + 1
-                            ),
-                        )
-                        for key in average_temperature_map
-                    ]
-                ),
-                "|".join(
-                    [
-                        " {}{}".format(
-                            value,
-                            " "
-                            * (
-                                max([len(key) for key in average_temperature_map])
-                                - len(str(value))
-                                + 1
-                            ),
-                        )
-                        for value in average_temperature_map.values()
-                    ]
-                ),
-                BColours.ENDC,
-            )
-        )
-
-        logger.info(
-            "Maximum temperatures for the run in degC:\n%s\n%s",
-            "|".join(
-                [
-                    " {}{}".format(
-                        key,
-                        " "
-                        * (
-                            max([len(key) for key in maximum_temperature_map])
-                            - len(key)
-                            + 1
-                        ),
-                    )
-                    for key in maximum_temperature_map
-                ]
-            ),
-            "|".join(
-                [
-                    " {}{}".format(
-                        value,
-                        " "
-                        * (
-                            max([len(key) for key in maximum_temperature_map])
-                            - len(str(value))
-                            + 1
-                        ),
-                    )
-                    for value in maximum_temperature_map.values()
-                ]
-            ),
-        )
-        print(
-            "{}Maximum temperatures for the run in degC:\n{}\n{}{}".format(
-                BColours.OKTEAL if verbose_mode else "",
-                "|".join(
-                    [
-                        " {}{}".format(
-                            key,
-                            " "
-                            * (
-                                max([len(key) for key in maximum_temperature_map])
-                                - len(key)
-                                + 1
-                            ),
-                        )
-                        for key in maximum_temperature_map
-                    ]
-                ),
-                "|".join(
-                    [
-                        " {}{}".format(
-                            value,
-                            " "
-                            * (
-                                max([len(key) for key in maximum_temperature_map])
-                                - len(str(value))
-                                + 1
-                            ),
-                        )
-                        for value in maximum_temperature_map.values()
-                    ]
-                ),
-                BColours.ENDC,
-            )
-        )
-
-        logger.info(
-            "Minimum temperatures for the run in degC:\n%s\n%s",
-            "|".join(
-                [
-                    " {}{}".format(
-                        key,
-                        " "
-                        * (
-                            max([len(key) for key in minimum_temperature_map])
-                            - len(key)
-                            + 1
-                        ),
-                    )
-                    for key in minimum_temperature_map
-                ]
-            ),
-            "|".join(
-                [
-                    " {}{}".format(
-                        value,
-                        " "
-                        * (
-                            max([len(key) for key in minimum_temperature_map])
-                            - len(str(value))
-                            + 1
-                        ),
-                    )
-                    for value in minimum_temperature_map.values()
-                ]
-            ),
-        )
-        print(
-            "{}Minimum temperatures for the run in degC:\n{}\n{}{}".format(
-                BColours.OKTEAL if verbose_mode else "",
-                "|".join(
-                    [
-                        " {}{}".format(
-                            key,
-                            " "
-                            * (
-                                max([len(key) for key in minimum_temperature_map])
-                                - len(key)
-                                + 1
-                            ),
-                        )
-                        for key in minimum_temperature_map
-                    ]
-                ),
-                "|".join(
-                    [
-                        " {}{}".format(
-                            value,
-                            " "
-                            * (
-                                max([len(key) for key in minimum_temperature_map])
-                                - len(str(value))
-                                + 1
-                            ),
-                        )
-                        for value in minimum_temperature_map.values()
-                    ]
-                ),
-                BColours.ENDC,
-            )
-        )
-
-    # Determine the average, minimum, and maximum temperatures.
-    average_temperature_map = {
-        "pv": round(mean({entry.pv_temperature for entry in system_data.values()}), 3),
-        "absorber": round(
-            mean({entry.absorber_temperature for entry in system_data.values()}), 3
-        ),
-        "htf": round(
-            mean({entry.bulk_water_temperature for entry in system_data.values()}),
-            3,
-        ),
-    }
-    maximum_temperature_map = {
-        "pv": max({round(entry.pv_temperature, 3) for entry in system_data.values()}),
-        "absorber": max(
-            {round(entry.absorber_temperature, 3) for entry in system_data.values()}
-        ),
-        "htf": max(
-            {round(entry.bulk_water_temperature, 3) for entry in system_data.values()}
-        ),
-    }
-    minimum_temperature_map = {
-        "pv": min({round(entry.pv_temperature, 3) for entry in system_data.values()}),
-        "absorber": min(
-            {round(entry.absorber_temperature, 3) for entry in system_data.values()}
-        ),
-        "htf": min(
-            {round(entry.bulk_water_temperature, 3) for entry in system_data.values()}
-        ),
-    }
-
-    if "dg" in parsed_args.layers:
-        average_temperature_map["upper_glass"] = round(
-            mean({entry.upper_glass_temperature for entry in system_data.values()}), 3  # type: ignore
-        )
-        maximum_temperature_map["upper_glass"] = max(
-            {round(entry.upper_glass_temperature, 3) for entry in system_data.values()}  # type: ignore
-        )
-        minimum_temperature_map["upper_glass"] = min(
-            {round(entry.upper_glass_temperature, 3) for entry in system_data.values()}  # type: ignore
-        )
-
-    if "g" in parsed_args.layers:
-        average_temperature_map["glass"] = round(
-            mean({entry.glass_temperature for entry in system_data.values()}), 3  # type: ignore
-        )
-        maximum_temperature_map["glass"] = max(
-            {round(entry.glass_temperature, 3) for entry in system_data.values()}  # type: ignore
-        )
-        minimum_temperature_map["glass"] = min(
-            {round(entry.glass_temperature, 3) for entry in system_data.values()}  # type: ignore
-        )
-
-    if not parsed_args.decoupled:
-        average_temperature_map["tank"] = round(
-            mean({entry.tank_temperature for entry in system_data.values()}), 3  # type: ignore
-        )
-        maximum_temperature_map["tank"] = max(
-            {round(entry.tank_temperature, 3) for entry in system_data.values()}  # type: ignore
-        )
-        minimum_temperature_map["tank"] = min(
-            {round(entry.tank_temperature, 3) for entry in system_data.values()}  # type: ignore
-        )
-
-    # Print these out to the console.
-    logger.info("Average, minimum, and maximum temperatures determined.")
-    _print_temperature_info(
-        average_temperature_map,
-        logger,
-        maximum_temperature_map,
-        minimum_temperature_map,
-        True,
-    )
-
-
-def main(args) -> None:  # pylint: disable=too-many-branches
-    """
-    The main module for the code.
-
-    :param args:
-        The command-line arguments passed into the component.
-
-    """
-
-    # Print the header string.
-    print(PVT_HEADER_STRING)
-
-    # Parse the arguments passed in.
-    parsed_args = argparser.parse_args(args)
-
-    # Initialise logging.
-    logger = get_logger(parsed_args.disable_logging, LOGGER_NAME, parsed_args.verbose)
-    logger.info(
-        "%s PVT model instantiated. %s\nCommand: %s", "=" * 20, "=" * 20, " ".join(args)
-    )
-    print(
-        "HEAT model of a hybrid PV-T collector instantiated{}.".format(
-            f"{BColours.OKTEAL} in verbose mode{BColours.ENDC}"
-            if parsed_args.verbose
-            else ""
-        )
-    )
-
-    print(
-        "Verifying input information and arguments {}    ".format(
-            "." * 21,
-        ),
-        end="",
-    )
-    try:
-        # Validate the CLI arguments.
-        layers = argparser.check_args(
-            parsed_args,
-            logger,
-            read_yaml(parsed_args.pvt_data_file)["absorber"]["number_of_pipes"],
-        )
-    except argparser.ArgumentMismatchError:
-        print(FAILED)
-        raise
-    print(DONE)
-
-    # Parse the PVT system information and generate a PVT panel based on the args for
-    # use in Fourier-number calculations.
-    pvt_collector = pvt_collector_from_path(
-        layers,
-        logger,
-        parsed_args.mass_flow_rate,
-        parsed_args.portion_covered,
-        parsed_args.pvt_data_file,
-        parsed_args.x_resolution,
-        parsed_args.y_resolution,
-    )
-    logger.debug(
-        "PV-T panel elements:\n  %s",
-        "\n  ".join(
-            [
-                f"{element_coordinates}: {element}"
-                for element_coordinates, element in pvt_collector.elements.items()
-            ]
-        ),
-    )
-
-    if os.path.isfile(f"{parsed_args.output}.yaml"):
-        logger.info("The output YAML file specified already exists. Moving...")
-        os.rename(f"{parsed_args.output}.yaml", f"{parsed_args.output}.yaml.1")
-        logger.info("Output file successfully moved.")
-    if os.path.isfile(f"{parsed_args.output}.json"):
-        logger.info("The output YAML file specified already exists. Moving...")
-        os.rename(f"{parsed_args.output}.json", f"{parsed_args.output}.json.1")
-        logger.info("Output file successfully moved.")
-
-    # Instantiate a hot-water tank instance based on the data.
-    if parsed_args.decoupled:
-        hot_water_tank: Optional[tank.Tank] = None
-    else:
-        hot_water_tank = hot_water_tank_from_path(parsed_args.tank_data_file)
-
-    logger.debug(
-        "PVT system information successfully parsed:\n%s\n%s",
-        str(pvt_collector),
-        str(hot_water_tank) if hot_water_tank is not None else "NO HOT-WATER TANK",
-    )
-
-    # Determine the Fourier number for the PV-T panel.
-    logger.info("Beginning Fourier number calculation.")
-    _calculate_and_print_fourier_numbers(
-        hot_water_tank, logger, parsed_args, pvt_collector
-    )
-
-    # Determine the operating mode of the system.
-    operating_mode = OperatingMode(not parsed_args.decoupled, parsed_args.dynamic)
-
-    if operating_mode.dynamic:
-        logger.info(
-            "Running a dynamic and %scoupled system.",
-            "de" if operating_mode.decoupled else "",
-        )
-        print(
-            "{}Running a dynamic and {}coupled system.{}".format(
-                BColours.OKGREEN,
-                "de" if operating_mode.decoupled else "",
-                BColours.ENDC,
-            )
-        )
-
-        if operating_mode.coupled:
-            # The initial system conditions for the run need to be determined so that
-            # they match up at the start and end of the time period being modelled,
-            # i.e., so that there is no transient in the data.
-
-            # Iterate to determine the initial conditions for the run at a rough
-            # resolution.
-            logger.info(
-                "Determining consistent initial conditions at coarse resolution."
-            )
-            print(
-                "Determining consistent initial conditions via successive runs at "
-                f"{COARSE_RUN_RESOLUTION}s resolution."
-            )
-
-            initial_system_temperature_vector, _ = _determine_consistent_conditions(
-                pvt_collector.absorber.number_of_pipes,
-                layers,
-                logger,
-                operating_mode,
-                parsed_args,
-                pvt_collector,
-            )
-            logger.info(
-                "Consistent initial conditions determined at coarse resolution."
-            )
-
-            # Run again at a fine resolution to better determine the initial conditions.
-            print(
-                "Rough initial conditions determined at coarse resolution, refining via "
-                f"successive runs at CLI resolution of {parsed_args.resolution}s."
-            )
-            initial_system_temperature_vector, _ = _determine_consistent_conditions(
-                pvt_collector.absorber.number_of_pipes,
-                layers,
-                logger,
-                operating_mode,
-                parsed_args,
-                pvt_collector,
-                resolution=parsed_args.resolution,
-                running_system_temperature_vector=initial_system_temperature_vector,
-            )
-            if initial_system_temperature_vector is None:
-                raise ProgrammerJudgementFault(
-                    "{}The initial system conditions were not returned as ".format(
-                        BColours.FAIL
-                    )
-                    + "expected when performing a coupled run.{}".format(BColours.ENDC)
-                )
-            logger.info(
-                "Initial system temperatures successfully determined to %sK precision.",
-                INITIAL_CONDITION_PRECISION,
-            )
-            print(
-                f"Initial conditions determined to {INITIAL_CONDITION_PRECISION}K precision."
-            )
-
-        else:
-            # In the case of a decoupled and dynamic model, usually a step change is
-            # being modelled. In these instances, the system is run for some time,
-            # determined by the data fed in, and the initial conditions can simply be
-            # taken as the default conditions.
-            initial_system_temperature_vector = [DEFAULT_SYSTEM_TEMPERATURE] * (
-                index_handler.num_temperatures(pvt_collector) - 3
-            )
-
-        logger.info(
-            "Running the model at the CLI resolution of %ss.", parsed_args.resolution
-        )
-        print(
-            f"Running the model at the high CLI resolution of {parsed_args.resolution}s."
-        )
-        # Run the model at this higher resolution.
-        _, system_data = pvt_system_main(
-            parsed_args.average_irradiance,
-            parsed_args.cloud_efficacy_factor,
-            parsed_args.disable_logging,
-            parsed_args.exchanger_data_file,
-            parsed_args.initial_month,
-            initial_system_temperature_vector,
-            layers,
-            parsed_args.location,
-            operating_mode,
-            parsed_args.portion_covered,
-            parsed_args.pvt_data_file,
-            parsed_args.resolution,
-            not parsed_args.skip_2d_output,
-            parsed_args.tank_data_file,
-            parsed_args.use_pvgis,
-            parsed_args.verbose,
-            parsed_args.x_resolution,
-            parsed_args.y_resolution,
-            days=parsed_args.days,
-            minutes=parsed_args.minutes,
-            months=parsed_args.months,
-            override_ambient_temperature=parsed_args.ambient_temperature,
-            override_collector_input_temperature=parsed_args.collector_input_temperature,
-            override_irradiance=parsed_args.solar_irradiance,
-            override_mass_flow_rate=parsed_args.mass_flow_rate,
-            override_wind_speed=parsed_args.wind_speed,
-            run_number=1,
-            start_time=parsed_args.start_time,
-        )
-
-    elif operating_mode.decoupled and operating_mode.steady_state:
-        logger.info("Running a steady-state and decoupled system.")
-        print(
-            f"{BColours.OKGREEN}"
-            "Running a steady-state and decoupled system."
-            f"{BColours.ENDC}"
-        )
-        # Set up a holder for information about the system.
-        system_data = dict()
-
-        if parsed_args.steady_state_data_file is not None:
-            # If specified, parse the steady-state data file.
-            steady_state_runs = [
-                SteadyStateRun.from_data(entry)
-                for entry in read_yaml(parsed_args.steady_state_data_file)
-            ]
-
-            for steady_state_run in steady_state_runs:
-                if parsed_args.ambient_temperature is not None:
-                    steady_state_run.ambient_temperature = (
-                        parsed_args.ambient_temperature
-                    )
-                if parsed_args.collector_input_temperature is not None:
-                    steady_state_run.collector_input_temperature = (
-                        parsed_args.collector_input_temperature
-                    )
-                if parsed_args.solar_irradiance is not None:
-                    steady_state_run.irradiance = parsed_args.solar_irradiance
-                if parsed_args.wind_speed is not None:
-                    steady_state_run.wind_speed = parsed_args.wind_speed
-
-            logger.info(
-                "%s run%s will be attempted based on the input data file.",
-                len(steady_state_runs),
-                "s" if len(steady_state_runs) > 1 else "",
-            )
-            print(
-                f"{BColours.OKGREEN}"
-                + "{} run{} will be attempted based on the ".format(
-                    len(steady_state_runs), "s" if len(steady_state_runs) > 1 else ""
-                )
-                + f"information in {parsed_args.steady_state_data_file}."
-                + f"{BColours.ENDC}"
-            )
-
-            # with Pool(8) as worker_pool:
-            #     logger.info(
-            #         "A multi-process worker pool will be used to parallelise the task."
-            #     )
-            #     multi_processing_output = worker_pool.map(
-            #         partial(
-            #             _multiprocessing_determine_consistent_conditions,
-            #             number_of_pipes=pvt_collector.absorber.number_of_pipes,
-            #             layers=layers,
-            #             logger=logger,
-            #             operating_mode=operating_mode,
-            #             parsed_args=parsed_args,
-            #             pvt_collector=pvt_collector,
-            #         ),
-            #         steady_state_runs
-            #     )
-            #     logger.info("Multi-process worker pool successfully completed.")
-
-            for run_number, steady_state_run in enumerate(
-                tqdm(steady_state_runs, desc="steady state runs", unit="run"), 1
-            ):
-                logger.info(
-                    "Carrying out steady-state run %s of %s.",
-                    run_number,
-                    len(steady_state_runs),
-                )
-                try:
-                    output = _multiprocessing_determine_consistent_conditions(
-                        steady_state_run,
-                        number_of_pipes=pvt_collector.absorber.number_of_pipes,
-                        layers=layers,
-                        logger=logger,
-                        operating_mode=operating_mode,
-                        parsed_args=parsed_args,
-                        pvt_collector=pvt_collector,
-                    )
-                except RecursionError as e:
-                    logger.error(
-                        "Recursion error processing steady state run.\nRun: %s\nMsg: %s",
-                        steady_state_run,
-                        str(e),
-                    )
-                    continue
-                except DivergentSolutionError as e:
-                    logger.error(
-                        "A divergent solution occurred - have you considered the "
-                        "difference between Celcius and Kelvin in all your units, "
-                        "especially override CLI units. Consider checking this before "
-                        "investigating further.\nRun attempted: %s\nError: %s",
-                        steady_state_run,
-                        str(e),
-                    )
-                    continue
-
-                for key, value in output.items():
-                    system_data[f"run_{run_number}_T_in_{key}degC"] = value
-
-        else:
-            raise ProgrammerJudgementFault(
-                "Steady-state data must be specified with a JSON data file."
-            )
-    else:
-        raise ProgrammerJudgementFault(
-            "The system needs to either be run in steady-state or dynamic modes, with "
-            "either `--steady-state` or `--dynamic` specified on the CLI."
-        )
-
-    # Save the data ouputted by the model.
-    logger.info("Saving output data to: %s.json.", parsed_args.output)
-    save_data(FileType.JSON, logger, operating_mode, parsed_args.output, system_data)
-    print(f"Model output successfully saved to {parsed_args.output}.json.")
-
-    # If in verbose mode, output average, min, and max temperatures.
-    if parsed_args.verbose:
-        _determine_and_print_average_temperatures(logger, parsed_args, system_data)
-
-    if parsed_args.skip_analysis:
-        logger.info("Analysis will be skippted.")
-        print("Skipping analysis. This can be run manually later.")
-    else:
-        # Conduct analysis of the data.
-        logger.info("Conducting analysis.")
-        print("Conducting analysis.")
-        analysis.analyse(f"{parsed_args.output}.json")  # type: ignore
-        print("Analysis complete. Figures can be found in `./figures`.")
-        logger.info("Analysis complete.")
-
-    logger.info("Exiting.")
-
-
-if __name__ == "__main__":
-    try:
-        main(sys.argv[1:])
-    except DivergentSolutionError:
-        print(
-            "A divergent solution occurred - have you considered the difference "
-            "between Celcius and Kelvin in all your units, especially override CLI "
-            "units. Consider checking this before investigating further."
-        )
-    except Exception:
-        print("An exception occured. See /logs for details.")
-        raise
->>>>>>> e7f17635
+        raise